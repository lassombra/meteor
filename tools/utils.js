var Future = require('fibers/future');
var readline = require('readline');
var _ = require('underscore');
var archinfo = require('./archinfo.js');
var files = require('./files.js');
var semver = require('semver');
var os = require('os');

var utils = exports;

// options:
//   - echo (boolean): defaults to true
//   - prompt (string)
//   - stream: defaults to process.stdout (you might want process.stderr)
exports.readLine = function (options) {
  var fut = new Future();

  options = _.extend({
    echo: true,
    stream: process.stdout
  }, options);

  var silentStream = {
    write: function () {
    },
    on: function () {
    },
    end: function () {
    },
    isTTY: options.stream.isTTY,
    removeListener: function () {
    }
  };

  // Read a line, throwing away the echoed characters into our dummy stream.
  var rl = readline.createInterface({
    input: process.stdin,
    output: options.echo ? options.stream : silentStream,
    // `terminal: options.stream.isTTY` is the default, but emacs shell users
    // don't want fancy ANSI.
    terminal: options.stream.isTTY && process.env.EMACS !== 't'
  });

  if (! options.echo) {
    options.stream.write(options.prompt);
  } else {
    rl.setPrompt(options.prompt);
    rl.prompt();
  }

  rl.on('line', function (line) {
    rl.close();
    if (! options.echo)
      options.stream.write("\n");
    fut['return'](line);
  });

  return fut.wait();
};

// Determine a human-readable hostname for this computer. Prefer names
// that make sense to users (eg, the name they manually gave their
// computer on OS X, which might contain spaces) over names that have
// any particular technical significance (eg, might resolve in DNS).
exports.getHost = function () {
  var ret;
  var attempt = function () {
    var output = files.run.apply(null, arguments);
    if (output) {
      ret = output.trim();
    }
  }

  if (archinfo.matches(archinfo.host(), 'os.osx')) {
    // On OSX, to get the human-readable hostname that the user chose,
    // we call:
    //   scutil --get ComputerName
    // This can contain spaces. See
    // http://osxdaily.com/2012/10/24/set-the-hostname-computer-name-and-bonjour-name-separately-in-os-x/
    if (! ret) attempt("scutil", "--get", "ComputerName");
  }

  if (archinfo.matches(archinfo.host(), 'os.osx') ||
      archinfo.matches(archinfo.host(), 'os.linux')) {
    // On Unix-like platforms, try passing -s to hostname to strip off
    // the domain name, to reduce the extent to which the output
    // varies with DNS.
    if (! ret) attempt("hostname", "-s");
  }

  // Try "hostname" on any platform. It should work on
  // Windows. Unknown platforms that have a command called "hostname"
  // that deletes all of your files deserve what the get.
  if (! ret) attempt("hostname");

  // Otherwise, see what Node can come up with.
  return ret || os.hostname();
};

// Return standard info about this user-agent. Used when logging in to
// Meteor Accounts, mostly so that when the user is seeing a list of
// their open sessions in their profile on the web, they have a way to
// decide which ones they want to revoke.
exports.getAgentInfo = function () {
  var ret = {};

  var host = utils.getHost();
  if (host)
    ret.host = host;
  ret.agent = "Meteor";
  ret.agentVersion =
    files.inCheckout() ? "checkout" : files.getToolsVersion();
  ret.arch = archinfo.host();

  return ret;
};

// Wait for 'ms' milliseconds, and then return. Yields. (Must be
// called within a fiber, and blocks only the calling fiber, not the
// whole program.)
exports.sleepMs = function (ms) {
  if (ms <= 0)
    return;

  var fut = new Future;
  setTimeout(function () { fut['return']() }, ms);
  fut.wait();
};

// Return a short, high entropy string without too many funny
// characters in it.
exports.randomToken = function () {
  return (Math.random() * 0x100000000 + 1).toString(36);
};

// Returns a random non-privileged port number.
exports.randomPort = function () {
  return 20000 + Math.floor(Math.random() * 10000);
};

// Given a version constraint string of the form "1.0.0" or "=1.2.3-rc0",
// return an object with keys:
// - version: the version part of the constraint, such as "1.0.0" or "1.2.3"
// - exact: true if it was an exact constraint (started with '=')
//
// Throws an error if the input is not a valid version constaint.
//
// XXX probably shouldn't be throwing errors here -- need to recover
// gracefully and print a reasonable error if the user typos their
// version constraint in package or whatever
exports.parseVersionConstraint = function (versionString) {
  var versionDesc = { version: null, exact: false };

  // XXX #noconstraint #geoff #changed
  // XXX remove none when it is no longer used
  if (versionString === "none" || versionString === null) {
    return versionDesc;
  }

  if (versionString.charAt(0) === '=') {
    versionDesc.exact = true;
    versionString = versionString.substr(1);
  }

  // XXX check for a dash in the version in case of foo@1.2.3-rc0

  if (! semver.valid(versionString))
    throw new Error("Version string must look like semver (1.2.3) -- " + versionString);

  versionDesc.version = versionString;

  return versionDesc;
};

// Given a dependency specification of the form "foo", "bar@1.0.0" or
// "baz@=1.2.3-rc0", return an object with keys:
// - name: the name of the package specified, such as "foo" or "bar"
// - version, exact: as in parseVersionConstraint. Present only if a
//   version constraint was present in the input.
//
// Throws an error if the input is not a valid version constaint.
//
// XXX as with parseVersionConstraint, probably shouldn't throw
//
// XXX probably should rename to parsePackageSpec or something like
// that, since it definitely contains a package name but may not
// actually contain a constraint
//
// XXX should unify this with splitConstraint
exports.parseConstraint = function (constraintString) {
  if (!constraintString) return { version: null };
  if (typeof constraintString !== "string")
    throw new TypeError("constraintString must be a string");

  var splitted = constraintString.split('@');

  var constraint = { name: "", version: null, exact: false };
  var name = splitted[0];
  var versionString = splitted[1];

  if (! /^[a-z0-9-]+$/.test(name) || splitted.length > 2)
    throw new Error(
      "Package name must contain lowercase latin letters, digits or dashes: " + name);

  constraint.name = name;

  if (splitted.length === 2 && !versionString)
    throw new Error("semver version cannot be empty");

  if (versionString)
    _.extend(constraint, utils.parseVersionConstraint(versionString));

  return constraint;
};

// XXX should unify this with utils.parseConstraint
exports.splitConstraint = function (constraint) {
  var m = constraint.split("@");
  if (! m)
    throw new Error("Bad package spec: " + constraint);
  var ret = { package: m[0] };
  if (m.length > 1) {
    ret.constraint = m[1];
  } else {
    ret.constraint = null;
  }
  return ret;
};

// Check for invalid package names. Currently package names can only contain
// ASCII alphanumerics, dash, and dot, and must contain at least one letter. For
// safety reasons, package names may not start with a dot. Package names must be
// lowercase.
//
// This does not check that the package name is valid in terms of our naming
// scheme: ie, that it is prepended by a user's username. That check should
// happen at publication time.
exports.validPackageName = function (packageName) {
 if (/[^a-z0-9:.\-]/.test(packageName) || !/[a-z]/.test(packageName) ) {
   return false;
 }
 return true;
};


// True if this looks like a valid email address. We deliberately
// don't support
// - quoted usernames (eg, "foo"@bar.com, " "@bar.com, "@"@bar.com)
// - IP addresses in domains (eg, foo@1.2.3.4 or the IPv6 equivalent)
// because they're weird and we don't want them in our database.
exports.validEmail = function (address) {
  return /^[^<>()[\]\\.,;:\s@\"]+(\.[^<>()[\]\\.,;:\s@\"]+)*@([a-zA-Z\-0-9]+\.)+[a-zA-Z]{2,}$/.test(address);
<<<<<<< HEAD
=======
}

// Like Perl's quotemeta: quotes all regexp metacharacters. See
//   https://github.com/substack/quotemeta/blob/master/index.js
exports.quotemeta = function (str) {
    return String(str).replace(/(\W)/g, '\\$1');
>>>>>>> 758a2d26
};<|MERGE_RESOLUTION|>--- conflicted
+++ resolved
@@ -250,13 +250,10 @@
 // because they're weird and we don't want them in our database.
 exports.validEmail = function (address) {
   return /^[^<>()[\]\\.,;:\s@\"]+(\.[^<>()[\]\\.,;:\s@\"]+)*@([a-zA-Z\-0-9]+\.)+[a-zA-Z]{2,}$/.test(address);
-<<<<<<< HEAD
-=======
-}
+};
 
 // Like Perl's quotemeta: quotes all regexp metacharacters. See
 //   https://github.com/substack/quotemeta/blob/master/index.js
 exports.quotemeta = function (str) {
     return String(str).replace(/(\W)/g, '\\$1');
->>>>>>> 758a2d26
 };