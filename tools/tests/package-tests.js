--- conflicted
+++ resolved
@@ -98,30 +98,6 @@
 //  getReleaseVersion (t, v) - given track & version, return the document record
 var DataStub = function (remoteCatalog) {
   var self = this;
-<<<<<<< HEAD
-  buildmessage.capture(
-      { title: "copying catalog data" },
-      function () {
-  var packageNames = remoteCatalog.getAllPackageNames();
-  self.packages = {};
-  _.each(packageNames, function (p) {
-    var versions = remoteCatalog.getSortedVersions(p);
-    var record = remoteCatalog.getPackage(p);
-    self.packages[p] = { versions: versions, record: record };
-  });
-  var releaseTracks = remoteCatalog.getAllReleaseTracks();
-  self.releases = {};
-  _.each(releaseTracks, function (t) {
-    var versions =
-        remoteCatalog.getSortedRecommendedReleaseVersions(t);
-    var records = {};
-    _.each(versions, function (v) {
-      records[v] = remoteCatalog.getReleaseVersion(t, v);
-    });
-    self.releases[t] = { versions: versions, records: records };
-  });
- });
-=======
   selftest.doOrThrow(function () {
     var packageNames = remoteCatalog.getAllPackageNames();
     self.packages = {};
@@ -142,7 +118,6 @@
       self.releases[t] = { versions: versions, records: records };
     });
   });
->>>>>>> e7820b5f
 };
 
 _.extend(DataStub.prototype, {
