--- conflicted
+++ resolved
@@ -1,49 +1,7 @@
 var selftest = require('../selftest.js');
 var Sandbox = selftest.Sandbox;
 var files = require('../files.js');
-var _ = require('underscore');
-var utils = require('../utils.js');
-var fs = require('fs');
-var path = require('path');
 
-<<<<<<< HEAD
-// Given a sandbox, that has the app as its currend cwd, read the versions file
-// and check that it contains the plugins that we are looking for. We don't
-// check the order, we just want to make sure that the right dependencies are
-// in.
-//
-// sand: a sandbox, that has the main app directory as its cwd.
-// platforms: an array of platforms
-var checkCordovaPlatforms = function(sand, platforms) {
-  // XXX parse this
-  var lines = selftest.execFileSync('cordova', ['platform', 'list'],
-    { cwd: path.join(sand.cwd, '.meteor', 'local', 'cordova-build') }).split("\n");
-
-  lines.sort();
-  plugins = _.clone(plugins).sort();
-
-  var i = 0;
-  _.each(lines, function(line) {
-    if (!line || line === '') return;
-    // XXX do it
-    i++;
-  });
-  selftest.expectEqual(plugins.length, i);
-};
-
-// Given a sandbox, that has the app as its cwd, read the cordova platforms
-// file and check that it contains exactly the platforms specified, in order.
-//
-// sand: a sandbox, that has the main app directory as its cwd.
-// platforms: an array of platforms in order.
-var checkUserPlatforms = function(sand, platforms) {
-  var lines = sand.read(".meteor/platforms").split("\n");
-  // XXX do it
-  selftest.expectEqual(platforms.length, i);
-};
-
-=======
->>>>>>> c448c199
 // Add plugins to an app. Change the contents of the plugins and their
 // dependencies, make sure that the app still refreshes.
 selftest.define("add cordova platforms", function () {
