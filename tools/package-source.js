var _ = require('underscore');
var sourcemap = require('source-map');

var files = require('./files.js');
var utils = require('./utils.js');
var watch = require('./watch.js');
var buildmessage = require('./buildmessage.js');
var meteorNpm = require('./meteor-npm.js');
var NpmDiscards = require('./npm-discards.js');
var Builder = require('./builder.js');
var archinfo = require('./archinfo.js');
var release = require('./release.js');
var catalog = require('./catalog.js');
var packageVersionParser = require('./package-version-parser.js');
var compiler = require('./compiler.js');

// XXX: This is a medium-term hack, to avoid having the user set a package name
// & test-name in package.describe. We will change this in the new control file
// world in some way.
var AUTO_TEST_PREFIX = "local-test:";
var isTestName = function (name) {
  var nameStart = name.slice(0, AUTO_TEST_PREFIX.length);
  return nameStart === AUTO_TEST_PREFIX;
};
var genTestName = function (name) {
  return AUTO_TEST_PREFIX + name;
};

// Returns a sort comparator to order files into load order.
// templateExtensions should be a list of extensions like 'html'
// which should be loaded before other extensions.
var loadOrderSort = function (templateExtensions) {
  var templateExtnames = {};
  _.each(templateExtensions, function (extension) {
    templateExtnames['.' + extension] = true;
  });

  return function (a, b) {
    // XXX MODERATELY SIZED HACK --
    // push template files ahead of everything else. this is
    // important because the user wants to be able to say
    //   Template.foo.events = { ... }
    // in a JS file and not have to worry about ordering it
    // before the corresponding .html file.
    //
    // maybe all of the templates should go in one file?
    var isTemplate_a = _.has(templateExtnames, files.pathExtname(a));
    var isTemplate_b = _.has(templateExtnames, files.pathExtname(b));
    if (isTemplate_a !== isTemplate_b) {
      return (isTemplate_a ? -1 : 1);
    }

    // main.* loaded last
    var ismain_a = (files.pathBasename(a).indexOf('main.') === 0);
    var ismain_b = (files.pathBasename(b).indexOf('main.') === 0);
    if (ismain_a !== ismain_b) {
      return (ismain_a ? 1 : -1);
    }

    // /lib/ loaded first
    var islib_a = (a.indexOf(files.pathSep + 'lib' + files.pathSep) !== -1 ||
                   a.indexOf('lib' + files.pathSep) === 0);
    var islib_b = (b.indexOf(files.pathSep + 'lib' + files.pathSep) !== -1 ||
                   b.indexOf('lib' + files.pathSep) === 0);
    if (islib_a !== islib_b) {
      return (islib_a ? -1 : 1);
    }

    // deeper paths loaded first.
    var len_a = a.split(files.pathSep).length;
    var len_b = b.split(files.pathSep).length;
    if (len_a !== len_b) {
      return (len_a < len_b ? 1 : -1);
    }

    // otherwise alphabetical
    return (a < b ? -1 : 1);
  };
};

// We currently have a 1 to 1 mapping between 'where' and 'arch'.
// 'client' -> 'web'
// 'server' -> 'os'
// '*' -> '*'
var mapWhereToArch = function (where) {
  if (where === 'server') {
    return 'os';
  } else if (where === 'client') {
    return 'web';
  } else {
    return where;
  }
};

var splitConstraint = function (c) {
  // XXX print error better (w/ buildmessage?)?
  var parsed = utils.parsePackageConstraint(c);
  return { package: parsed.package,
           constraint: parsed.constraintString || null };
};

// Given the text of a README.md file, excerpts the text between the first and
// second heading.
//
// Specifically - if there is text between the document name, and the first
// subheading, it will take that text. If there is no text there, and only text
// after the first subheading, it will take that text. It won't look any deeper
// than that (in case the user intentionally wants to leave the section blank
// for some reason). Skips lines that start with an exclamation point.
var getExcerptFromReadme = function (text) {
  // Don't waste time parsing if the document is empty.
  if (! text) return "";

  // Split into lines with Commonmark.
  var commonmark = require('commonmark');
  var reader = new commonmark.DocParser();
  var parsed = reader.parse(text);

  // Commonmark will parse the Markdown into an array of nodes. These are the
  // nodes that represent the text between the first and second heading.
  var relevantNodes = [];

  // Go through the document until we get the nodes that we are looking for,
  // then stop.
  _.any(parsed.children, function (child) {
    var isHeader = (child.t === "Header");
    // Don't excerpt anything before the first header.
    if (! isHeader) {
      // If we are currently in the middle of excerpting, continue doing that
      // until we hit hit a header (and this is not a header). Otherwise, if
      // this is text, we should begin to excerpt it.
      relevantNodes.push(child);
    } else if (! _.isEmpty(relevantNodes) && isHeader) {
      // We have been excerpting, and came across a header. That means
      // that we are done.
      return true;
    }
    return false;
  });

  // If we have not found anything, we are done.
  if (_.isEmpty(relevantNodes)) return "";

  // For now, we will do the simple thing of just taking the raw markdown from
  // the start of the excerpt to the end.
  var textLines = text.split("\n");
  var start = relevantNodes[0].start_line - 1;
  var stop = _.last(relevantNodes).end_line;
  // XXX: There is a bug in commonmark that happens when processing the last
  // node in the document. Here is the github issue:
  // https://github.com/jgm/CommonMark/issues/276
  // Remove this workaround when the issue is fixed.
  if (stop === _.last(parsed.children).end_line) {
    stop++;
  }
  var excerpt = textLines.slice(start, stop).join("\n");

  // Strip the preceeding and trailing new lines.
  return excerpt.replace(/^\n+|\n+$/g, "");
};

///////////////////////////////////////////////////////////////////////////////
// SourceArch
///////////////////////////////////////////////////////////////////////////////

// Options:
// - kind [required]
// - arch [required]
// - uses
// - implies
// - getSourcesFunc
// - declaredExports
// - watchSet
//
// Do not include the source files in watchSet. They will be
// added at compile time when the sources are actually read.
var SourceArch = function (pkg, options) {
  var self = this;
  options = options || {};
  self.pkg = pkg;

  // Kind of this sourceArchitecture. At the moment, there are really three
  // options -- package, plugin, and app. We use these in linking.
  self.kind = options.kind;

  // The architecture (fully or partially qualified) that can use this
  // unibuild.
  self.arch = options.arch;

  // Packages used. The ordering is significant only for determining
  // import symbol priority (it doesn't affect load order), and a
  // given package could appear more than once in the list, so code
  // that consumes this value will need to guard appropriately. Each
  // element in the array has keys:
  // - package: the package name
  // - constraint: the constraint on the version of the package to use,
  //   as a string (may be null)
  // - unordered: If true, we don't want the package's imports and we
  //   don't want to force the package to load before us. We just want
  //   to ensure that it loads if we load.
  // - weak: If true, we don't *need* to load the other package, but
  //   if the other package ends up loaded in the target, it must
  //   be forced to load before us. We will not get its imports
  //   or plugins.
  // It is an error for both unordered and weak to be true, because
  // such a dependency would have no effect.
  //
  // In most places, instead of using 'uses' directly, you want to use
  // something like compiler.eachUsedUnibuild so you also take into
  // account implied packages.
  self.uses = options.uses || [];

  // Packages which are "implied" by using this package. If a unibuild X
  // uses this unibuild Y, and Y implies Z, then X will effectively use Z
  // as well (and get its imports and plugins).  An array of objects
  // of the same type as the elements of self.uses (although for now
  // unordered and weak are not allowed).
  self.implies = options.implies || [];

  // A function that returns the source files for this architecture. Array of
  // objects with keys "relPath" and "fileOptions". Null if loaded from
  // isopack.
  //
  // fileOptions is optional and represents arbitrary options passed
  // to "api.addFiles"; they are made available on to the plugin as
  // compileStep.fileOptions.
  //
  // This is a function rather than a literal array because for an
  // app, we need to know the file extensions registered by the
  // plugins in order to compute the sources list, so we have to wait
  // until build time (after we have loaded any plugins, including
  // local plugins in this package) to compute this.
  self.getSourcesFunc = options.getSourcesFunc || null;

  // Symbols that this architecture should export. List of symbols (as
  // strings).
  self.declaredExports = options.declaredExports || null;

  // Files and directories that we want to monitor for changes in
  // development mode, as a watch.WatchSet. In the latest refactoring
  // of the code, this does not include source files or directories,
  // but only control files such as package.js and .meteor/packages,
  // since the rest are not determined until compile time.
  self.watchSet = options.watchSet || new watch.WatchSet;
};

///////////////////////////////////////////////////////////////////////////////
// PackageSource
///////////////////////////////////////////////////////////////////////////////

var PackageSource = function () {
  var self = this;

  // The name of the package, or null for an app pseudo-package or
  // collection. The package's exports will reside in Package.<name>.
  // When it is null it is linked like an application instead of like
  // a package.
  self.name = null;

  // The path relative to which all source file paths are interpreted
  // in this package. Also used to compute the location of the
  // package's .npm directory (npm shrinkwrap state).
  self.sourceRoot = null;

  // Path that will be prepended to the URLs of all resources emitted
  // by this package (assuming they don't end up getting
  // concatenated). For non-web targets, the only effect this will
  // have is to change the actual on-disk paths of the files in the
  // bundle, for those that care to open up the bundle and look (but
  // it's still nice to get it right).
  self.serveRoot = null;

  // Package metadata. Keys are 'summary', 'git' and 'documentation'. Currently
  // all of these are optional.
  self.metadata = {};
  self.docsExplicitlyProvided = false;

  // Package version as a meteor-version string. Optional; not all packages
  // (for example, the app) have versions.
  // XXX when we have names, maybe we want to say that all packages
  // with names have versions? certainly the reverse is true
  self.version = null;
  self.versionExplicitlyProvided = false;

  // Available architectures of this package. Array of SourceArch.
  self.architectures = [];

  // The information necessary to build the plugins in this
  // package. Map from plugin name to object with keys 'name', 'use',
  // 'sources', and 'npmDependencies'.
  self.pluginInfo = {};

  // Analogous to watchSet in SourceArch but for plugins. At this
  // stage will typically contain just 'package.js'.
  self.pluginWatchSet = new watch.WatchSet;

  // npm packages used by this package (on os.* architectures only).
  // Map from npm package name to the required version of the package
  // as a string.
  self.npmDependencies = {};

  // Files to be stripped from the installed NPM dependency tree. See the
  // Npm.strip comment below for further usage information.
  self.npmDiscards = new NpmDiscards;

  // Absolute path to a directory on disk that serves as a cache for
  // the npm dependencies, so we don't have to fetch them on every
  // build. Required not just if we have npmDependencies, but if we
  // ever could have had them in the past.
  self.npmCacheDirectory = null;

  // cordova plugins used by this package (on os.* architectures only).
  // Map from cordova plugin name to the required version of the package
  // as a string.
  self.cordovaDependencies = {};

  // If this package has a corresponding test package (for example,
  // underscore-test), defined in the same package.js file, store its value
  // here.
  self.testName = null;

  // Test packages are dealt with differently in the linker (and not published
  // to the catalog), so we need to keep track of them.
  self.isTest = false;

  // Some packages belong to a test framework and should never be bundled into
  // production. A package with this flag should not be picked up by the bundler
  // for production builds.
  self.debugOnly = false;

  // If this is set, we will take the currently running git checkout and bundle
  // the meteor tool from it inside this package as a tool. We will include
  // built copies of all known isopackets.
  self.includeTool = false;

  // Is this a core package? Core packages don't record version files, because
  // core packages are only ever run from checkout. For the preview release,
  // core packages do not need to specify their versions at publication (since
  // there isn't likely to be any exciting version skew yet), but we will
  // specify the correct restrictions at 0.90.
  // XXX: 0.90 package versions.
  self.isCore = false;
};


_.extend(PackageSource.prototype, {
  // Make a dummy (empty) packageSource that contains nothing of interest.
  // XXX: Do we need this
  initEmpty: function (name) {
    var self = this;
    self.name = name;
  },

  // Programmatically initialize a PackageSource from scratch.
  //
  // Unlike user-facing methods of creating a package
  // (initFromPackageDir, initFromAppDir) this does not implicitly add
  // a dependency on the 'meteor' package. If you want such a
  // dependency then you must add it yourself.
  //
  // If called inside a buildmessage job, it will keep going if things
  // go wrong. Be sure to call jobHasMessages to see if it actually
  // succeeded.
  //
  // The architecture is hardcoded to be "os".
  //
  // Note that this does not set a version on the package!
  //
  // Options:
  // - sourceRoot (required if sources present)
  // - serveRoot (required if sources present)
  // - use
  // - sources (array of paths or relPath/fileOptions objects)
  // - npmDependencies
  // - cordovaDependencies
  // - npmDir
  initFromOptions: function (name, options) {
    var self = this;
    self.name = name;

    if (options.sources && ! _.isEmpty(options.sources) &&
        (! options.sourceRoot || ! options.serveRoot))
      throw new Error("When source files are given, sourceRoot and " +
                      "serveRoot must be specified");

    // sourceRoot is a relative file system path, one slash identifies a root
    // relative to some starting location
    self.sourceRoot = options.sourceRoot || files.pathSep;
    // serveRoot is actually a part of a url path, root here is a forward slash
    self.serveRoot = options.serveRoot || '/';

    var nodeModulesPath = null;
    utils.ensureOnlyExactVersions(options.npmDependencies);
    self.npmDependencies = options.npmDependencies;
    self.npmCacheDirectory = options.npmDir;

    utils.ensureOnlyExactVersions(options.cordovaDependencies);
    self.cordovaDependencies = options.cordovaDependencies;

    var sources = _.map(options.sources, function (source) {
      if (typeof source === "string")
        return {relPath: source};
      return source;
    });

    var sourceArch = new SourceArch(self, {
      kind: options.kind,
      arch: "os",
      uses: _.map(options.use, splitConstraint),
      getSourcesFunc: function () { return sources; },
      nodeModulesPath: nodeModulesPath
    });

    self.architectures.push(sourceArch);

    if (! self._checkCrossUnibuildVersionConstraints())
      throw new Error("only one unibuild, so how can consistency check fail?");
  },

  // Initialize a PackageSource from a package.js-style package directory. Uses
  // the name field provided and the name/test fields in the package.js file to
  // figre out if this is a test package (load from onTest) or a use package
  // (load from onUse).
  //
  // name: name of the package.
  // dir: location of directory on disk.
  // options:
  // - name: override the name of this package with a different name.
  // - buildingIsopackets: true if this is being scanned in the process
  //   of building isopackets
  initFromPackageDir: function (dir, options) {
    var self = this;
    buildmessage.assertInCapture();
    var isPortable = true;
    options = options || {};
    var initFromPackageDirOptions = options;

    // If we know what package we are initializing, we pass in a
    // name. Otherwise, we are intializing the base package specified by 'name:'
    // field in Package.Describe. In that case, it is clearly not a test
    // package. (Though we could be initializing a specific package without it
    // being a test, for a variety of reasons).
    if (options.name) {
      self.isTest = isTestName(options.name);
      self.name = options.name;
    }

    // Give the package a default version. We do not set
    // versionExplicitlyProvided unless the package configuration file actually
    // sets a version.
    self.version = "0.0.0";

    // To make the transition to using README.md files in Isobuild easier, we
    // initialize the documentation directory to README.md by default.
    self.metadata.documentation = "README.md";

    self.sourceRoot = dir;

    // If we are running from checkout we may be looking at a core package. If
    // we are, let's remember this for things like not recording version files.
    if (files.inCheckout()) {
      var packDir = files.pathJoin(files.getCurrentToolsDir(), 'packages');
      if (files.pathDirname(self.sourceRoot) === packDir) {
        self.isCore = true;
      }
    }
    if (! files.exists(self.sourceRoot))
      throw new Error("putative package directory " + dir + " doesn't exist?");

    var fileAndDepLoader = null;
    var npmDependencies = null;
    var cordovaDependencies = null;

    var packageJsPath = files.pathJoin(self.sourceRoot, 'package.js');
    var code = files.readFile(packageJsPath);
    var packageJsHash = watch.sha1(code);

    var releaseRecords = [];
    var hasTests = false;

    // Any package that depends on us needs to be rebuilt if our package.js file
    // changes, because a change to package.js might add or remove a plugin,
    // which could change a file from being handled by extension vs treated as
    // an asset.
    self.pluginWatchSet.addFile(packageJsPath, packageJsHash);

    // == 'Package' object visible in package.js ==

    /**
     * @global
     * @name  Package
     * @summary The Package object in package.js
     * @namespace
     * @locus package.js
     */
    var Package = {
      // Set package metadata. Options:
      // - summary: for 'meteor list' & package server
      // - version: package version string
      // There used to be a third option documented here,
      // 'environments', but it was never implemented and no package
      // ever used it.

      /**
       * @summary Provide basic package information.
       * @locus package.js
       * @memberOf Package
       * @param {Object} options
       * @param {String} options.summary A concise 1-2 sentence description of
       * the package, required for publication.
       * @param {String} options.version The (extended)
       * [semver](http://www.semver.org) version for your package. Additionally,
       * Meteor allows a wrap number: a positive integer that follows the
       * version number. If you are porting another package that uses semver
       * versioning, you may want to use the original version, postfixed with
       * `_wrapnumber`. For example, `1.2.3_1` or `2.4.5-rc1_4`. Wrap numbers
       * sort after the original numbers: `1.2.3` < `1.2.3_1` < `1.2.3_2` <
       * `1.2.4-rc.0`. If no version is specified, this field defaults to
       * `0.0.0`. If you want to publish your package to the package server, you
       * must specify a version.
       * @param {String} options.name Optional name override. By default, the
       * package name comes from the name of its directory.
       * @param {String} options.git Optional Git URL to the source repository.
       * @param {String} options.documentation Optional Filepath to
       * documentation. Set to 'README.md' by default. Set this to null to submit
       * no documentation.
       */
      describe: function (options) {
        _.each(options, function (value, key) {
          if (key === "summary" ||
              key === "git") {
            self.metadata[key] = value;
          } else if (key === "documentation") {
            self.metadata[key] = value;
            self.docsExplicitlyProvided = true;
          } else if (key === "version") {
            if (typeof(value) !== "string") {
              buildmessage.error("The package version (specified with "
                                 + "Package.describe) must be a string.");
              // Recover by pretending that version was not set.
            } else {
              var goodVersion = true;
              try {
                var parsedVersion = packageVersionParser.getValidServerVersion(
                  value);
              } catch (e) {
                if (!e.versionParserError)
                  throw e;
                buildmessage.error(
                  "The package version " + self.version + " (specified with Package.describe) "
                    + "is not a valid Meteor package version.\n"
                    + "Valid package versions are semver (see http://semver.org/), "
                    + "optionally followed by '_' and an integer greater or equal to 1.");
                goodVersion = false;
              }
              // Recover by pretending that the version was not set.
            }
            if (goodVersion && parsedVersion !== value) {
              buildmessage.error(
                "The package version (specified with Package.describe) may not "
                  + "contain a plus-separated build ID.");
              // Recover by pretending that the version was not set.
              goodVersion = false;
            }
            if (goodVersion) {
              self.version = value;
              self.versionExplicitlyProvided = true;
            }
          } else if (key === "name" && !self.isTest) {
            if (!self.name) {
              self.name = value;
            } else if (self.name !== value) {
              // Woah, so we requested a non-test package by name, and it is not
              // the name that we find inside. That's super weird.
              buildmessage.error(
                "trying to initialize a nonexistent base package " + value);
            }
          } else if (key === "debugOnly") {
            self.debugOnly = !!value;
          } else {
          // Do nothing. We might want to add some keys later, and we should err
          // on the side of backwards compatibility.
          }
        });
      },

      /**
       * @summary Define package dependencies and expose package methods.
       * @locus package.js
       * @memberOf Package
       * @param {Function} func A function that takes in the package control 'api' object, which keeps track of dependencies and exports.
       */
      onUse: function (f) {
        if (!self.isTest) {
          if (fileAndDepLoader) {
            buildmessage.error("duplicate onUse handler; a package may have " +
                               "only one", { useMyCaller: true });
            // Recover by ignoring the duplicate
            return;
          }
          fileAndDepLoader = f;
        }
      },

      /**
       * @deprecated in 0.9.0
       */
      on_use: function (f) {
        this.onUse(f);
      },

      /**
       * @summary Define dependencies and expose package methods for unit tests.
       * @locus package.js
       * @memberOf Package
       * @param {Function} func A function that takes in the package control 'api' object, which keeps track of dependencies and exports.
       */
      onTest: function (f) {
        // If we are not initializing the test package, then we are initializing
        // the normal package and have now noticed that it has tests. So, let's
        // register the test. This is a medium-length hack until we have new
        // control files.
        if (!self.isTest) {
          hasTests = true;
          return;
        }

        // We are initializing the test, so proceed as normal.
        if (self.isTest) {
          if (fileAndDepLoader) {
            buildmessage.error("duplicate onTest handler; a package may have " +
                               "only one", { useMyCaller: true });
            // Recover by ignoring the duplicate
            return;
          }
          fileAndDepLoader = f;
        }
      },

      /**
       * @deprecated in 0.9.0
       */
      on_test: function (f) {
        this.onTest(f);
      },

      // Define a plugin. A plugin extends the build process for
      // targets that use this package. For example, a Coffeescript
      // compiler would be a plugin. A plugin is its own little
      // program, with its own set of source files, used packages, and
      // npm dependencies.
      //
      // This is an experimental API and for now you should assume
      // that it will change frequently and radically (thus the
      // '_transitional_'). For maximum R&D velocity and for the good
      // of the platform, we will push changes that break your
      // packages that use this API. You've been warned.
      //
      // Options:
      // - name: a name for this plugin. required (cosmetic -- string)
      // - use: package to use for the plugin (names, as strings)
      // - sources: sources for the plugin (array of string)
      // - npmDependencies: map from npm package name to required
      //   version (string)

      /**
       * @summary Define a build plugin. A build plugin extends the build
       * process for apps and packages that use this package. For example,
       * the `coffeescript` package uses a build plugin to compile CoffeeScript
       * source files into JavaScript.
       * @param  {Object} [options]
       * @param {String} options.name A cosmetic name, must be unique in the
       * package.
       * @param {String|String[]} options.use Meteor packages that this
       * plugin uses, independent of the packages specified in
       * [api.onUse](#pack_onUse).
       * @param {String[]} options.sources The source files that make up the
       * build plugin, independent from [api.addFiles](#pack_addFiles).
       * @param {Object} options.npmDependencies An object where the keys
       * are NPM package names, and the keys are the version numbers of
       * required NPM packages, just like in [Npm.depends](#Npm-depends).
       * @memberOf Package
       * @locus package.js
       */
      registerBuildPlugin: function (options) {
        // Tests don't have plugins; plugins initialized in the control file
        // belong to the package and not to the test. (This will be less
        // confusing in the new control file format).
        if (self.isTest) {
          return;
        }

        if (! ('name' in options)) {
          buildmessage.error("build plugins require a name",
                             { useMyCaller: true });
          // recover by ignoring plugin
          return;
        }

        if (options.name in self.pluginInfo) {
          buildmessage.error("this package already has a plugin named '" +
                             options.name + "'",
                             { useMyCaller: true });
          // recover by ignoring plugin
          return;
        }

        if (options.name.match(/\.\./) || options.name.match(/[\\\/]/)) {
          buildmessage.error("bad plugin name", { useMyCaller: true });
          // recover by ignoring plugin
          return;
        }

        // XXX probably want further type checking
        self.pluginInfo[options.name] = options;
      },

      /**
       * @deprecated in 0.9.4
       */
      _transitional_registerBuildPlugin: function (options) {
        this.registerBuildPlugin(options);
      },

      includeTool: function () {
        if (!files.inCheckout()) {
          buildmessage.error("Package.includeTool() can only be used with a " +
                             "checkout of meteor");
        } else if (self.includeTool) {
          buildmessage.error("Duplicate includeTool call");
        } else {
          self.includeTool = true;
        }
      }
    };

    // == 'Npm' object visible in package.js ==

    /**
     * @namespace Npm
     * @global
     * @summary The Npm object in package.js and package source files.
     */
    var Npm = {
      /**
       * @summary Specify which [NPM](https://www.npmjs.org/) packages
       * your Meteor package depends on.
       * @param  {Object} dependencies An object where the keys are package
       * names and the values are version numbers in string form.
       * You can only depend on exact versions of NPM packages. Example:
       *
       * ```js
       * Npm.depends({moment: "2.8.3"});
       * ```
       * @locus package.js
       * @memberOf  Npm
       */
      depends: function (_npmDependencies) {
        // XXX make npmDependencies be separate between use and test, so that
        // production doesn't have to ship all of the npm modules used by test
        // code
        if (npmDependencies) {
          buildmessage.error("Npm.depends may only be called once per package",
                             { useMyCaller: true });
          // recover by ignoring the Npm.depends line
          return;
        }
        if (typeof _npmDependencies !== 'object') {
          buildmessage.error("the argument to Npm.depends should be an " +
                             "object, like this: {gcd: '0.0.0'}",
                             { useMyCaller: true });
          // recover by ignoring the Npm.depends line
          return;
        }

        // don't allow npm fuzzy versions so that there is complete
        // consistency when deploying a meteor app
        //
        // XXX use something like seal or lockdown to have *complete*
        // confidence we're running the same code?
        try {
          utils.ensureOnlyExactVersions(_npmDependencies);
        } catch (e) {
          buildmessage.error(e.message, { useMyCaller: true, downcase: true });
          // recover by ignoring the Npm.depends line
          return;
        }

        npmDependencies = _npmDependencies;
      },

      // The `Npm.strip` method makes up for packages that have missing
      // or incomplete .npmignore files by telling the bundler to strip out
      // certain unnecessary files and/or directories during `meteor build`.
      //
      // The `discards` parameter should be an object whose keys are
      // top-level package names and whose values are arrays of strings
      // (or regular expressions) that match paths in that package's
      // directory that should be stripped before installation. For
      // example:
      //
      //   Npm.strip({
      //     connect: [/*\.wmv$/],
      //     useragent: ["tests/"]
      //   });
      //
      // This means (1) "remove any files with the `.wmv` extension from
      // the 'connect' package directory" and (2) "remove the 'tests'
      // directory from the 'useragent' package directory."
      strip: function(discards) {
        self.npmDiscards.merge(discards);
      },

      require: function (name) {
<<<<<<< HEAD
        var nodeModuleDir = files.pathJoin(self.sourceRoot,
                                      '.npm', 'package', 'node_modules', name);
        if (files.exists(nodeModuleDir)) {
          return require(nodeModuleDir);
        } else {
          try {
            return require(files.convertToOSPath(name)); // from the dev bundle
          } catch (e) {
            buildmessage.error("can't find npm module '" + name +
                               "'. Did you forget to call 'Npm.depends'?",
                               { useMyCaller: true });
            // recover by, uh, returning undefined, which is likely to
            // have some knock-on effects
            return undefined;
          }
=======
        try {
          return require(name); // from the dev bundle
        } catch (e) {
          buildmessage.error(
            "can't find npm module '" + name +
              "'. In package.js, Npm.require can only find built-in modules.",
            { useMyCaller: true });
          // recover by, uh, returning undefined, which is likely to
          // have some knock-on effects
          return undefined;
>>>>>>> a56d73fd
        }
      }
    };

    // == 'Cordova' object visible in package.js ==

    /**
     * @namespace Cordova
     * @global
     * @summary The Cordova object in package.js.
     */
    var Cordova = {
      /**
       * @summary Specify which [Cordova / PhoneGap](http://cordova.apache.org/)
       * plugins your Meteor package depends on.
       *
       * Plugins are installed from
       * [plugins.cordova.io](http://plugins.cordova.io/), so the plugins and
       * versions specified must exist there. Alternatively, the version
       * can be replaced with a GitHub tarball URL as described in the
       * [Cordova / PhoneGap](https://github.com/meteor/meteor/wiki/Meteor-Cordova-Phonegap-integration#meteor-packages-with-cordovaphonegap-dependencies)
       * page of the Meteor wiki on GitHub.
       * @param  {Object} dependencies An object where the keys are plugin
       * names and the values are version numbers or GitHub tarball URLs
       * in string form.
       * Example:
       *
       * ```js
       * Cordova.depends({
       *   "org.apache.cordova.camera": "0.3.0"
       * });
       * ```
       *
       * Alternatively, with a GitHub URL:
       *
       * ```js
       * Cordova.depends({
       *   "org.apache.cordova.camera":
       *     "https://github.com/apache/cordova-plugin-camera/tarball/d84b875c"
       * });
       * ```
       *
       * @locus package.js
       * @memberOf  Cordova
       */
      depends: function (_cordovaDependencies) {
        // XXX make cordovaDependencies be separate between use and test, so that
        // production doesn't have to ship all of the npm modules used by test
        // code
        if (cordovaDependencies) {
          buildmessage.error("Cordova.depends may only be called once per package",
                             { useMyCaller: true });
          // recover by ignoring the Cordova.depends line
          return;
        }
        if (typeof _cordovaDependencies !== 'object') {
          buildmessage.error("the argument to Cordova.depends should be an " +
                             "object, like this: {gcd: '0.0.0'}",
                             { useMyCaller: true });
          // recover by ignoring the Cordova.depends line
          return;
        }

        // don't allow cordova fuzzy versions so that there is complete
        // consistency when deploying a meteor app
        //
        // XXX use something like seal or lockdown to have *complete*
        // confidence we're running the same code?
        try {
          utils.ensureOnlyExactVersions(_cordovaDependencies);
        } catch (e) {
          buildmessage.error(e.message, { useMyCaller: true, downcase: true });
          // recover by ignoring the Npm.depends line
          return;
        }

        cordovaDependencies = _cordovaDependencies;
      },
    };

    try {
      files.runJavaScript(code.toString('utf8'), {
        filename: 'package.js',
        symbols: { Package: Package, Npm: Npm, Cordova: Cordova }
      });
    } catch (e) {
      buildmessage.exception(e);

      // Could be a syntax error or an exception. Recover by
      // continuing as if package.js is empty. (Pressing on with
      // whatever handlers were registered before the exception turns
      // out to feel pretty disconcerting -- definitely violates the
      // principle of least surprise.) Leave the metadata if we have
      // it, though.
      fileAndDepLoader = null;
      self.pluginInfo = {};
      npmDependencies = null;
      cordovaDependencies = null;
    }

    // In the past, we did not require a Package.Describe.name field. So, it is
    // possible that we are initializing a package that doesn't use it and
    // expects us to be implicit about it.
    if (!self.name) {
      // For backwards-compatibility, we will take the package name from the
      // directory of the package. That was what we used to do: in fact, we used
      // to only do that.
      self.name = files.pathBasename(dir);
    }

    // Check to see if our name is valid.

    try {
      utils.validatePackageName(self.name);
    } catch (e) {
      if (!e.versionParserError)
        throw e;
      buildmessage.error(e.message);
      // recover by ignoring
    }

    // We want the "debug mode" to be a property of the *bundle* operation
    // (turning a set of packages, including the app, into a star), not the
    // *compile* operation (turning a package source into an isopack). This is
    // so we don't have to publish two versions of each package. But we have no
    // way to mark a file in an isopack as being the result of running a plugin
    // from a debugOnly dependency, and so there is no way to tell which files
    // to exclude in production mode from a published package. Eventually, we'll
    // add such a flag to the isopack format, but until then we'll sidestep the
    // issue by disallowing build plugins in debugOnly packages.
    if (self.debugOnly && !_.isEmpty(self.pluginInfo)) {
      buildmessage.error(
        "can't register build plugins in debugOnly packages");
      // recover by ignoring
    }

    // source files used
    var sources = {};

    // symbols exported
    var exports = {};

    // packages used and implied (keys are 'package', 'unordered', and
    // 'weak').  an "implied" package is a package that will be used by a unibuild
    // which uses us.
    var uses = {};
    var implies = {};

    _.each(compiler.ALL_ARCHES, function (arch) {
      sources[arch] = [];
      exports[arch] = [];
      uses[arch] = [];
      implies[arch] = [];
    });

    // Iterates over the list of target archs and calls f(arch) for all archs
    // that match an element of self.allarchs.
    var forAllMatchingArchs = function (archs, f) {
      _.each(archs, function (arch) {
        _.each(compiler.ALL_ARCHES, function (matchArch) {
          if (archinfo.matches(matchArch, arch)) {
            f(matchArch);
          }
        });
      });
    };

    // For this old-style, onUse/onTest/where-based package, figure
    // out its dependencies by calling its on_xxx functions and seeing
    // what it does.
    //
    // We have a simple strategy. Call its on_xxx handler with no
    // 'where', which is what happens when the package is added
    // directly to an app, and see what files it adds to the client
    // and the server. When a package is used, include it in both the client
    // and the server by default. This simple strategy doesn't capture even
    // 10% of the complexity possible with onUse, onTest, and where, but
    // probably is sufficient for virtually all packages that actually
    // exist in the field, if not every single one. #OldStylePackageSupport

    if (fileAndDepLoader) {
      var toArray = function (x) {
        if (x instanceof Array)
          return x;
        return x ? [x] : [];
      };

      var toArchArray = function (arch) {
        if (!(arch instanceof Array)) {
          arch = arch ? [arch] : compiler.ALL_ARCHES;
        }
        arch = _.uniq(arch);
        arch = _.map(arch, mapWhereToArch);
        _.each(arch, function (inputArch) {
          var isMatch = _.any(_.map(compiler.ALL_ARCHES, function (actualArch) {
            return archinfo.matches(actualArch, inputArch);
          }));
          if (! isMatch) {
            buildmessage.error(
              "Invalid 'where' argument: '" + inputArch + "'",
              // skip toArchArray in addition to the actual API function
              {useMyCaller: 2});
          }
        });
        return arch;
      };

      /**
       * @class PackageAPI
       * @instanceName api
       * @global
       * @summary The API object passed into the Packages.onUse function.
       */
      var api = {
        // Called when this package wants to make another package be
        // used. Can also take literal package objects, if you have
        // anonymous packages you want to use (eg, app packages)
        //
        // @param arch 'web', 'web.browser', 'web.cordova', 'server',
        // or an array of those.
        // The default is ['web', 'server'].
        //
        // options can include:
        //
        // - unordered: if true, don't require this package to load
        //   before us -- just require it to be loaded anytime. Also
        //   don't bring this package's imports into our
        //   namespace. If false, override a true value specified in
        //   a previous call to use for this package name. (A
        //   limitation of the current implementation is that this
        //   flag is not tracked per-environment or per-role.)  This
        //   option can be used to resolve circular dependencies in
        //   exceptional circumstances, eg, the 'meteor' package
        //   depends on 'handlebars', but all packages (including
        //   'handlebars') have an implicit dependency on
        //   'meteor'. Internal use only -- future support of this
        //   is not guaranteed. #UnorderedPackageReferences
        //
        // - weak: if true, don't require this package to load at all, but if
        //   it's going to load, load it before us.  Don't bring this
        //   package's imports into our namespace and don't allow us to use
        //   its plugins. (Has the same limitation as "unordered" that this
        //   flag is not tracked per-environment or per-role; this may
        //   change.)

        /**
         * @memberOf PackageAPI
         * @instance
         * @summary Depend on package `packagename`.
         * @locus package.js
         * @param {String|String[]} packageNames Packages being depended on.
         * Package names may be suffixed with an @version tag.
         *
         * In general, you must specify a package's version (e.g.,
         * `'accounts@1.0.0'` to use version 1.0.0 or a higher
         * compatible version (ex: 1.0.1, 1.5.0, etc.)  of the
         * `accounts` package). If you are sourcing core
         * packages from a Meteor release with `versionsFrom`, you may leave
         * off version names for core packages. You may also specify constraints,
         * such as `my:forms@=1.0.0` (this package demands `my:forms` at `1.0.0` exactly),
         * or `my:forms@1.0.0 || =2.0.1` (`my:forms` at `1.x.y`, or exactly `2.0.1`).
         * @param {String} [architecture] If you only use the package on the
         * server (or the client), you can pass in the second argument (e.g.,
         * `'server'`, `'client'`, `'web.browser'`, `'web.cordova'`) to specify
         * what architecture the package is used with.
         * @param {Object} [options]
         * @param {Boolean} options.weak Establish a weak dependency on a
         * package. If package A has a weak dependency on package B, it means
         * that including A in an app does not force B to be included too — but,
         * if B is included or by another package, then B will load before A.
         * You can use this to make packages that optionally integrate with or
         * enhance other packages if those packages are present.
         * When you weakly depend on a package you don't see its exports.
         * You can detect if the possibly-present weakly-depended-on package
         * is there by seeing if `Package.foo` exists, and get its exports
         * from the same place.
         * @param {Boolean} options.unordered It's okay to load this dependency
         * after your package. (In general, dependencies specified by `api.use`
         * are loaded before your package.) You can use this option to break
         * circular dependencies.
         */
        use: function (names, arch, options) {
          // Support `api.use(package, {weak: true})` without arch.
          if (_.isObject(arch) && !_.isArray(arch) && !options) {
            options = arch;
            arch = null;
          }
          options = options || {};

          names = toArray(names);
          arch = toArchArray(arch);

          // A normal dependency creates an ordering constraint and a "if I'm
          // used, use that" constraint. Unordered dependencies lack the
          // former; weak dependencies lack the latter. There's no point to a
          // dependency that lacks both!
          if (options.unordered && options.weak) {
            buildmessage.error(
              "A dependency may not be both unordered and weak.",
              { useMyCaller: true });
            // recover by ignoring
            return;
          }

          // using for loop rather than underscore to help with useMyCaller
          for (var i = 0; i < names.length; ++i) {
            var name = names[i];
            try {
              var parsed = utils.parsePackageConstraint(name);
            } catch (e) {
              if (!e.versionParserError)
                throw e;
              buildmessage.error(e.message, {useMyCaller: true});
              // recover by ignoring
              continue;
            }

            forAllMatchingArchs(arch, function (a) {
              uses[a].push({
                package: parsed.package,
                constraint: parsed.constraintString,
                unordered: options.unordered || false,
                weak: options.weak || false
              });
            });
          }
        },

        // Called when this package wants packages using it to also use
        // another package.  eg, for umbrella packages which want packages
        // using them to also get symbols or plugins from their components.

        /**
         * @memberOf PackageAPI
         * @summary Give users of this package access to another package (by passing  in the string `packagename`) or a collection of packages (by passing in an  array of strings [`packagename1`, `packagename2`]
         * @locus package.js
         * @instance
         * @param {String|String[]} packageSpecs Name of a package, or array of package names, with an optional @version component for each.
         */
        imply: function (names, arch) {
          // We currently disallow build plugins in debugOnly packages; but if
          // you could use imply in a debugOnly package, you could pull in the
          // build plugin from an implied package, which would have the same
          // problem as allowing build plugins directly in the package. So no
          // imply either!
          if (self.debugOnly) {
            buildmessage.error("can't use imply in debugOnly packages");
            // recover by ignoring
            return;
          }

          names = toArray(names);
          arch = toArchArray(arch);

          // using for loop rather than underscore to help with useMyCaller
          for (var i = 0; i < names.length; ++i) {
            var name = names[i];
            try {
              var parsed = utils.parsePackageConstraint(name);
            } catch (e) {
              if (!e.versionParserError)
                throw e;
              buildmessage.error(e.message, {useMyCaller: true});
              // recover by ignoring
              continue;
            }

            forAllMatchingArchs(arch, function (a) {
              // We don't allow weak or unordered implies, since the main
              // purpose of imply is to provide imports and plugins.
              implies[a].push({
                package: parsed.package,
                constraint: parsed.constraintString
              });
            });
          }
        },

        // Top-level call to add a source file to a package. It will
        // be processed according to its extension (eg, *.coffee
        // files will be compiled to JavaScript).

        /**
         * @memberOf PackageAPI
         * @instance
         * @summary Specify the source code for your package.
         * @locus package.js
         * @param {String|String[]} filename Name of the source file, or array of strings of source file names.
         * @param {String} [architecture] If you only want to export the file
         * on the server (or the client), you can pass in the second argument
         * (e.g., 'server', 'client', 'web.browser', 'web.cordova') to specify
         * what architecture the file is used with.
         */
        addFiles: function (paths, arch, fileOptions) {
          paths = toArray(paths);
          arch = toArchArray(arch);

          // Convert Dos-style paths to Unix-style paths.
          // XXX it is possible to convert an already Unix-style path by mistake
          // and break it. e.g.: 'some\folder/anotherFolder' is a valid path
          // consisting of two components. #WindowsPathApi
          paths = _.map(paths, function (p) {
            if (p.indexOf('/') !== -1) {
              // it is already a Unix-style path most likely
              return p;
            }
            return files.convertToPosixPath(p, true);
          });

          _.each(paths, function (path) {
            forAllMatchingArchs(arch, function (a) {
              var source = {relPath: path};
              if (fileOptions)
                source.fileOptions = fileOptions;
              sources[a].push(source);
            });
          });
        },

        // Use this release to resolve unclear dependencies for this package. If
        // you don't fill in dependencies for some of your implies/uses, we will
        // look at the packages listed in the release to figure that out.

        /**
         * @memberOf PackageAPI
         * @instance
         * @summary Use versions of core packages from a release. Unless provided, all packages will default to the versions released along with `meteorRelease`. This will save you from having to figure out the exact versions of the core packages you want to use. For example, if the newest release of meteor is `METEOR@0.9.0` and it includes `jquery@1.0.0`, you can write `api.versionsFrom('METEOR@0.9.0')` in your package, and when you later write `api.use('jquery')`, it will be equivalent to `api.use('jquery@1.0.0')`. You may specify an array of multiple releases, in which case the default value for constraints will be the "or" of the versions from each release: `api.versionsFrom(['METEOR@0.9.0', 'METEOR@0.9.5'])` may cause `api.use('jquery')` to be interpreted as `api.use('jquery@1.0.0 || 2.0.0')`.
         * @locus package.js
         * @param {String | String[]} meteorRelease Specification of a release: track@version. Just 'version' (e.g. `"0.9.0"`) is sufficient if using the default release track `METEOR`.
         */
        versionsFrom: function (releases) {
          // Packages in isopackets really ought to be in the core release, by
          // definition, so saying that they should use versions from another
          // release doesn't make sense. Moreover, if we're running from a
          // checkout, we build isopackets before we initialize catalog.official
          // (since we may need the ddp isopacket to refresh catalog.official),
          // so we wouldn't actually be able to interpret the release name
          // anyway.
          if (initFromPackageDirOptions.buildingIsopackets) {
            buildmessage.error(
              "packages in isopackets may not use versionsFrom");
            // recover by ignoring
            return;
          }

          releases = toArray(releases);

          // using for loop rather than underscore to help with useMyCaller
          for (var i = 0; i < releases.length; ++i) {
            var release = releases[i];

            // If you don't specify a track, use our default.
            if (release.indexOf('@') === -1) {
              release = catalog.DEFAULT_TRACK + "@" + release;
            }

            var relInf = release.split('@');
            if (relInf.length !== 2) {
              buildmessage.error("Release names in versionsFrom may not contain '@'.",
                                 { useMyCaller: true });
              return;
            }
            var releaseRecord = catalog.official.getReleaseVersion(
              relInf[0], relInf[1]);
            if (!releaseRecord) {
              buildmessage.error("Unknown release "+ release,
                                 { tags: { refreshCouldHelp: true } });
            } else {
              releaseRecords.push(releaseRecord);
            }
          }
        },

        // Export symbols from this package.
        //
        // @param symbols String (eg "Foo") or array of String
        // @param arch 'web', 'server', 'web.browser', 'web.cordova'
        // or an array of those.
        // The default is ['web', 'server'].
        // @param options 'testOnly', boolean.

        /**
         * @memberOf PackageAPI
         * @instance
         * @summary Export package-level variables in your package. The specified variables (declared without `var` in the source code) will be available to packages that use this package.
         * @locus package.js
         * @param {String} exportedObject Name of the object.
         * @param {String} [architecture] If you only want to export the object
         * on the server (or the client), you can pass in the second argument
         * (e.g., 'server', 'client', 'web.browser', 'web.cordova') to specify
         * what architecture the export is used with.
         */
        export: function (symbols, arch, options) {
          // Support `api.export("FooTest", {testOnly: true})` without
          // arch.
          if (_.isObject(arch) && !_.isArray(arch) && !options) {
            options = arch;
            arch = null;
          }
          options = options || {};

          symbols = toArray(symbols);
          arch = toArchArray(arch);

          _.each(symbols, function (symbol) {
            // XXX be unicode-friendlier
            if (!symbol.match(/^([_$a-zA-Z][_$a-zA-Z0-9]*)$/)) {
              buildmessage.error("Bad exported symbol: " + symbol,
                                 { useMyCaller: true });
              // recover by ignoring
              return;
            }
            forAllMatchingArchs(arch, function (w) {
              exports[w].push({name: symbol, testOnly: !!options.testOnly});
            });
          });
        }
      };

      // XXX COMPAT WITH 0.8.x
      api.add_files = api.addFiles;

      try {
        buildmessage.markBoundary(fileAndDepLoader)(api);
      } catch (e) {
        console.log(e.stack); // XXX should we keep this here -- or do we want broken
                              // packages to fail silently?
        buildmessage.exception(e);
        // Recover by ignoring all of the source files in the
        // packages and any remaining handlers. It violates the
        // principle of least surprise to half-run a handler
        // and then continue.
        sources = {};
        _.each(compiler.ALL_ARCHES, function (arch) {
          sources[arch] = [];
        });

        fileAndDepLoader = null;
        self.pluginInfo = {};
        npmDependencies = null;
        cordovaDependencies = null;
      }
    }

    // By the way, you can't depend on yourself.
    var doNotDepOnSelf = function (dep) {
      if (dep.package === self.name) {
        buildmessage.error("Circular dependency found: "
                           + self.name +
                           " depends on itself.\n");
      }
    };
    _.each(compiler.ALL_ARCHES, function (label) {
      _.each(uses[label], doNotDepOnSelf);
      _.each(implies[label], doNotDepOnSelf);
    });

    // If we have specified some release, then we should go through the
    // dependencies and fill in the unspecified constraints with the versions in
    // the releases (if possible).
    if (!_.isEmpty(releaseRecords)) {

      // Given a dependency object with keys package (the name of the package)
      // and constraint (the version constraint), if the constraint is null,
      // look in the packages field in the release record and fill in from
      // there.
      var setFromRel = function (dep) {
        if (dep.constraint) {
          return dep;
        }
        var newConstraint = [];
        _.each(releaseRecords, function (releaseRecord) {
          var packages = releaseRecord.packages;
          if(_.has(packages, dep.package)) {
            newConstraint.push(packages[dep.package]);
          }
        });
        if (_.isEmpty(newConstraint)) return dep;
        dep.constraint = _.reduce(newConstraint,
          function(x, y) {
            return x + " || " + y;
          });
        return dep;
      };

      // For all implies and uses, fill in the unspecified dependencies from the
      // release.
      _.each(compiler.ALL_ARCHES, function (label) {
        uses[label] = _.map(uses[label], setFromRel);
        implies[label] = _.map(implies[label], setFromRel);
      });
     };

    // Make sure that if a dependency was specified in multiple
    // unibuilds, the constraint is exactly the same.
    if (! self._checkCrossUnibuildVersionConstraints()) {
      // A build error was written. Recover by ignoring the
      // fact that we have differing constraints.
    }

    // Save information about npm dependencies. To keep metadata
    // loading inexpensive, we won't actually fetch them until build
    // time.

    // We used to put the cache directly in .npm, but in linker-land,
    // the package's own NPM dependencies go in .npm/package and build
    // plugin X's goes in .npm/plugin/X. Notably, the former is NOT an
    // ancestor of the latter, so that a build plugin does NOT see the
    // package's node_modules.  XXX maybe there should be separate NPM
    // dirs for use vs test?
    self.npmCacheDirectory =
      files.pathResolve(files.pathJoin(self.sourceRoot, '.npm', 'package'));
    self.npmDependencies = npmDependencies;

    self.cordovaDependencies = cordovaDependencies;

    // If this package was previously built with pre-linker versions,
    // it may have files directly inside `.npm` instead of nested
    // inside `.npm/package`. Clean them up if they are there. (Kind
    // of grody to do this here but it'll be fine for now, especially
    // since this is only for compatibility with very old versions of
    // Meteor.)
    var preLinkerFiles = [
      'npm-shrinkwrap.json', 'README', '.gitignore', 'node_modules'];
    _.each(preLinkerFiles, function (f) {
      files.rm_recursive(files.pathJoin(self.sourceRoot, '.npm', f));
    });

    // Create source architectures, one for the server and one for each web
    // arch.
    _.each(compiler.ALL_ARCHES, function (arch) {
      // Everything depends on the package 'meteor', which sets up
      // the basic environment) (except 'meteor' itself, and js-analyze
      // which needs to be loaded by the linker).
      // XXX add a better API for js-analyze to declare itself here
      if (self.name !== "meteor" && self.name !== "js-analyze" &&
          !process.env.NO_METEOR_PACKAGE) {
        // Don't add the dependency if one already exists. This allows the
        // package to create an unordered dependency and override the one that
        // we'd add here. This is necessary to resolve the circular dependency
        // between meteor and underscore (underscore has an unordered
        // dependency on meteor dating from when the .js extension handler was
        // in the "meteor" package).
        var alreadyDependsOnMeteor =
              !! _.find(uses[arch], function (u) {
                return u.package === "meteor";
              });
        if (! alreadyDependsOnMeteor)
          uses[arch].unshift({ package: "meteor" });
      }

      // Each unibuild has its own separate WatchSet. This is so that, eg, a test
      // unibuild's dependencies doesn't end up getting merged into the
      // pluginWatchSet of a package that uses it: only the use unibuild's
      // dependencies need to go there!
      var watchSet = new watch.WatchSet();
      watchSet.addFile(packageJsPath, packageJsHash);

      self.architectures.push(new SourceArch(self, {
        kind: "main",
        arch: arch,
        uses: uses[arch],
        implies: implies[arch],
        getSourcesFunc: function () { return sources[arch]; },
        declaredExports: exports[arch],
        watchSet: watchSet
      }));
    });

    // Serve root of the package.
    self.serveRoot = files.pathJoin('/packages/', self.name);

    // Name of the test.
    if (hasTests) {
      self.testName = genTestName(self.name);
    }
  },

  // Initialize a package from an application directory (has .meteor/packages).
  initFromAppDir: function (projectContext, ignoreFiles) {
    var self = this;
    var appDir = projectContext.projectDir;
    self.name = null;
    self.sourceRoot = appDir;
    self.serveRoot = '/';

    // special files those are excluded from app's top-level sources
    var controlFiles = ['mobile-config.js'];

    // Determine used packages. Note that these are the same for all arches,
    // because there's no way to specify otherwise in .meteor/packages.
    var uses = [];
    projectContext.projectConstraintsFile.eachConstraint(function (constraint) {
      uses.push({ package: constraint.package,
                  constraint: constraint.constraintString });
    });

    var projectWatchSet = projectContext.getProjectWatchSet();

    _.each(compiler.ALL_ARCHES, function (arch) {
      // We don't need to build a Cordova SourceArch if there are no Cordova
      // platforms.
      if (arch === 'web.cordova' &&
          _.isEmpty(projectContext.platformList.getCordovaPlatforms())) {
        return;
      }

      // XXX what about /web.browser/* etc, these directories could also
      // be for specific client targets.

      // Create unibuild
      var sourceArch = new SourceArch(self, {
        kind: 'app',
        arch: arch,
        uses: uses
      });
      self.architectures.push(sourceArch);

      // sourceArch's WatchSet should include all the project metadata files
      // read by the ProjectContext.
      sourceArch.watchSet.merge(projectWatchSet);

      // Determine source files
      sourceArch.getSourcesFunc = function (extensions, watchSet) {
        var sourceInclude = _.map(
          extensions,
          function (isTemplate, ext) {
            return new RegExp('\\.' + utils.quotemeta(ext) + '$');
          }
        );
        var sourceExclude = [/^\./].concat(ignoreFiles);

        // Wrapper around watch.readAndWatchDirectory which takes in and returns
        // sourceRoot-relative directories.
        var readAndWatchDirectory = function (relDir, filters) {
          filters = filters || {};
          var absPath = files.pathJoin(self.sourceRoot, relDir);
          var contents = watch.readAndWatchDirectory(watchSet, {
            absPath: absPath,
            include: filters.include,
            exclude: filters.exclude
          });
          return _.map(contents, function (x) {
            return files.pathJoin(relDir, x);
          });
        };

        // Read top-level source files.
        var sources = readAndWatchDirectory('', {
          include: sourceInclude,
          exclude: sourceExclude
        });

        // don't include watched but not included control files
        sources = _.difference(sources, controlFiles);

        var otherUnibuildRegExp =
              (arch === "os" ? /^client\/$/ : /^server\/$/);

        // The paths that we've called checkForInfiniteRecursion on.
        var seenPaths = {};
        // Used internally by files.realpath as an optimization.
        var realpathCache = {};
        var checkForInfiniteRecursion = function (relDir) {
          var absPath = files.pathJoin(self.sourceRoot, relDir);
          try {
            var realpath = files.realpath(absPath, realpathCache);
          } catch (e) {
            if (!e || e.code !== 'ELOOP')
              throw e;
            // else leave realpath undefined
          }
          if (realpath === undefined || _.has(seenPaths, realpath)) {
            buildmessage.error("Symlink cycle detected at " + relDir);
            // recover by returning no files
            return true;
          }
          seenPaths[realpath] = true;
          return false;
        };

        // Read top-level subdirectories. Ignore subdirectories that have
        // special handling.
        var sourceDirectories = readAndWatchDirectory('', {
          include: [/\/$/],
          exclude: [/^packages\/$/, /^tests\/$/,
                    // XXX We no longer actually have special handling
                    //     for the programs subdirectory, but let's not
                    //     suddenly start treating it as part of the main
                    //     app program.
                    /^programs\/$/,
                    /^public\/$/, /^private\/$/,
                    /^cordova-build-override\/$/,
                    otherUnibuildRegExp].concat(sourceExclude)
        });
        checkForInfiniteRecursion('');

        while (!_.isEmpty(sourceDirectories)) {
          var dir = sourceDirectories.shift();

          // remove trailing slash
          dir = dir.substr(0, dir.length - 1);

          if (checkForInfiniteRecursion(dir))
            return [];  // pretend we found no files

          // Find source files in this directory.
          Array.prototype.push.apply(sources, readAndWatchDirectory(dir, {
            include: sourceInclude,
            exclude: sourceExclude
          }));

          // Find sub-sourceDirectories. Note that we DON'T need to ignore the
          // directory names that are only special at the top level.
          Array.prototype.push.apply(sourceDirectories, readAndWatchDirectory(dir, {
            include: [/\/$/],
            exclude: [/^tests\/$/, otherUnibuildRegExp].concat(sourceExclude)
          }));
        }

        // We've found all the source files. Sort them!
        var templateExtensions = [];
        _.each(extensions, function (isTemplate, ext) {
          isTemplate && templateExtensions.push(ext);
        });
        sources.sort(loadOrderSort(templateExtensions));

        // Convert into relPath/fileOptions objects.
        sources = _.map(sources, function (relPath) {
          var sourceObj = {relPath: relPath};

          // Special case: on the client, JavaScript files in a
          // `client/compatibility` directory don't get wrapped in a closure.
          if (archinfo.matches(arch, "web") && relPath.match(/\.js$/)) {
            var clientCompatSubstr =
              files.pathSep + 'client' +
              files.pathSep + 'compatibility' + files.pathSep;

            if ((files.pathSep + relPath).indexOf(clientCompatSubstr) !== -1)
              sourceObj.fileOptions = {bare: true};
          }
          return sourceObj;
        });

        // Now look for assets for this unibuild.
        var assetDir = archinfo.matches(arch, "web") ? "public" : "private";
        var assetDirs = readAndWatchDirectory('', {
          include: [new RegExp('^' + assetDir + '/$')]
        });

        if (!_.isEmpty(assetDirs)) {
          if (!_.isEqual(assetDirs, [assetDir + '/']))
            throw new Error("Surprising assetDirs: " + JSON.stringify(assetDirs));

          while (!_.isEmpty(assetDirs)) {
            dir = assetDirs.shift();
            // remove trailing slash
            dir = dir.substr(0, dir.length - 1);

            if (checkForInfiniteRecursion(dir))
              return [];  // pretend we found no files

            // Find asset files in this directory.
            var assetsAndSubdirs = readAndWatchDirectory(dir, {
              include: [/.?/],
              // we DO look under dot directories here
              exclude: ignoreFiles
            });

            _.each(assetsAndSubdirs, function (item) {
              if (item[item.length - 1] === '/') {
                // Recurse on this directory.
                assetDirs.push(item);
              } else {
                // This file is an asset.
                sources.push({
                  relPath: item,
                  fileOptions: {
                    isAsset: true
                  }
                });
              }
            });
          }
        }

        return sources;
      };
    });

    if (! self._checkCrossUnibuildVersionConstraints()) {
      // should never happen since we created the unibuilds from
      // .meteor/packages, which doesn't have a way to express
      // different constraints for different unibuilds
      throw new Error("conflicting constraints in a package?");
    }
  },

  // True if the package defines any plugins.
  containsPlugins: function () {
    var self = this;
    return ! _.isEmpty(self.pluginInfo);
  },

  // Return dependency metadata for all unibuilds, in the format needed
  // by the package catalog.
  //
  // Options:
  // - logError: if true, if something goes wrong, log a buildmessage
  //   and return null rather than throwing an exception.
  // - skipWeak: omit weak dependencies
  // - skipUnordered: omit unordered dependencies
  getDependencyMetadata: function (options) {
    var self = this;
    options = options || {};
    var ret = self._computeDependencyMetadata(options);
    if (! ret) {
      if (options.logError)
        return null;
      else
        throw new Error("inconsistent dependency constraint across unibuilds?");
    }
    return ret;
  },

  // Returns a list of package names which should be loaded before building this
  // package. This is all the packages that we directly depend on in a unibuild
  // or from a plugin.
  //
  // (It's possible that we could do something slightly fancier where we only
  // need to load those dependencies (including implied dependencies) which we
  // know contain plugins first, plus the transitive closure of all the packages
  // we depend on which contain a plugin. This seems good enough, though.)
  getPackagesToLoadFirst: function (packageMap) {
    var self = this;
    var packages = {};
    var processUse = function (use) {
      // We don't have to build weak or unordered deps first (eg they can't
      // contribute to a plugin).
      if (use.weak || use.unordered)
        return;
      var packageInfo = packageMap.getInfo(use.package);

      if (! packageInfo)
        throw Error("Depending on unknown package " + use.package);
      packages[use.package] = true;
    };

    _.each(self.architectures, function (arch) {
      // We need to iterate over both uses and implies, since implied packages
      // also constitute dependencies. We don't have to include the dependencies
      // of implied packages directly here, since their own
      // getPackagesToLoadFirst will include those.
      _.each(arch.uses, processUse);
      _.each(arch.implies, processUse);
    });

    _.each(self.pluginInfo, function (info) {
      // info.use is currently just an array of strings, and there's
      // no way to specify weak/unordered. Much like an app.
      _.each(info.use, function (spec) {
        var parsedSpec = splitConstraint(spec);
        packages[parsedSpec.package] = true;
      });
    });
    return _.keys(packages);
  },

  // Returns an array of objects, representing this package's public
  // exports. Each object has the following keys:
  //  - name: export name (ex: "Accounts")
  //  - arch: an array of strings representing architectures for which this
  //    export is declared.
  //
  // This ignores testOnly exports.
  getExports: function () {
    var self = this;
    var ret = {};
    // Go over all of the architectures, and aggregate the exports together.
    _.each(self.architectures, function (arch) {
      _.each(arch.declaredExports, function (exp) {
        // Skip testOnly exports -- the flag is intended for use in testing
        // only, so it is not of any interest outside this package.
        if (exp.testOnly) {
          return;
        }
        // Add the export to the export map.
        if (! _.has(ret, exp.name)) {
          ret[exp.name] = [arch.arch];
        } else {
          ret[exp.name].push(arch.arch);
        }
     });
    });
    return _.map(ret, function (arches, name) {
      return { name: name, architectures: arches };
    });
   },

  // Processes the documentation provided in Package.describe. Returns an object
  // with the following keys:
  //   - path: full filepath to the Readme file
  //   - excerpt: the subsection between the first and second heading of the
  //     Readme, to be used as a longform package description.
  //   - hash: hash of the full text of this Readme, or "" if the Readme is
  //     blank.
  //
  // Returns null if the documentation is marked as null, or throws a
  // buildmessage error if the documentation could not be read.
  //
  // This function reads and performs string operations on a (potentially) long
  // file. We do not call it unless we actually need this information.
  processReadme: function () {
    var self = this;
    buildmessage.assertInJob();
    if (! self.metadata.documentation) {
      return null;
    }

    // To ensure atomicity, we want to copy the README to a temporary file.
    var ret = {};
    ret.path =
      files.pathJoin(self.sourceRoot, self.metadata.documentation);
    // Read in the text of the Readme.
    try {
      var fullReadme = files.readFile(ret.path);
    } catch (err) {
      var errorMessage = "";
      if (err.code === "ENOENT") {
        // This is the most likely and common case, especially when we are
        // inferring the docs as a default value.
        errorMessage = "Documentation not found: " + self.metadata.documentation;
      } else {
        // This is weird, and we don't usually protect the user from errors like
        // this, but maybe we should.
        errorMessage =
          "Documentation couldn't be read: " + self.metadata.documentation + " ";
        errorMessage += "(Error: " + err.message + ")";
      }

      // The user might not understand that we are automatically inferring
      // README.md as the docs! If they want to avoid pushing anything, explain
      // how to do that.
      if (! self.docsExplicitlyProvided) {
        errorMessage += "\n" +
          "If you don't want to publish any documentation, " +
          "please set 'documentation: null' in Package.describe";
      }
      buildmessage.error(errorMessage);
      // Recover by returning null
      return null;
    }

    var text = fullReadme.toString();
    return {
      contents: text,
      hash: utils.sha256(text),
      excerpt: getExcerptFromReadme(text)
    };
  },

  // If dependencies aren't consistent across unibuilds, return false and
  // also log a buildmessage error if inside a buildmessage job. Else
  // return true.
  // XXX: Check that this is used when refactoring is done.
  _checkCrossUnibuildVersionConstraints: function () {
    var self = this;
    return !! self._computeDependencyMetadata({ logError: true });
  },

  // Compute the return value for getDependencyMetadata, or return
  // null if there is a dependency that doesn't have the same
  // constraint across all unibuilds (and, if logError is true, log a
  // buildmessage error).
  //
  // For options, see getDependencyMetadata.
  _computeDependencyMetadata: function (options) {
    var self = this;
    options = options || {};

    var dependencies = {};
    var allConstraints = {}; // for error reporting. package name to array
    var failed = false;

    _.each(self.architectures, function (arch) {
      // We need to iterate over both uses and implies, since implied packages
      // also constitute dependencies.
      var processUse = function (implied, use) {
        // We can't really have a weak implies (what does that even mean?) but
        // we check for that elsewhere.
        if ((use.weak && options.skipWeak) ||
            (use.unordered && options.skipUnordered))
          return;

        if (!_.has(dependencies, use.package)) {
          dependencies[use.package] = {
            constraint: null,
            references: []
          };
          allConstraints[use.package] = [];
        }
        var d = dependencies[use.package];

        if (use.constraint) {
          allConstraints[use.package].push(use.constraint);

          if (d.constraint === null) {
            d.constraint = use.constraint;
          } else if (d.constraint !== use.constraint) {
            failed = true;
          }
        }

        var reference = {
          arch: archinfo.withoutSpecificOs(arch.arch)
        };
        if (use.weak) {
          reference.weak = true;
        }
        if (use.unordered) {
          reference.unordered = true;
        }
        if (implied) {
          reference.implied = true;
        }
        d.references.push(reference);
      };
      _.each(arch.uses, _.partial(processUse, false));
      _.each(arch.implies, _.partial(processUse, true));
    });

    _.each(self.pluginInfo, function (info) {
      _.each(info.use, function (spec) {
        var parsedSpec = splitConstraint(spec);
        if (!_.has(dependencies, parsedSpec.package)) {
          dependencies[parsedSpec.package] = {
            constraint: null,
            references: []
          };
          allConstraints[parsedSpec.package] = [];
        }
        var d = dependencies[parsedSpec.package];

        if (parsedSpec.constraint) {
          allConstraints[parsedSpec.package].push(parsedSpec.constraint);
          if (d.constraint === null) {
            d.constraint = parsedSpec.constraint;
          } else if (d.constraint !== parsedSpec.constraint) {
            failed = true;
          }
        }
        d.references.push({arch: 'plugin'});
      });
    });

    if (failed && options.logError) {
      _.each(allConstraints, function (constraints, name) {
        constraints = _.uniq(constraints);
        if (constraints.length > 1) {
          buildmessage.error(
            "The version constraint for a dependency must be the same " +
              "at every place it is mentioned in a package. " +
              "'" + name + "' is constrained both as "  +
              constraints.join(' and ') + ". Change them to match.");
          // recover by returning false (the caller had better detect
          // this and use its own recovery logic)
        }
      });
    }

    return failed ? null : dependencies;
  }
});

module.exports = PackageSource;<|MERGE_RESOLUTION|>--- conflicted
+++ resolved
@@ -812,23 +812,6 @@
       },
 
       require: function (name) {
-<<<<<<< HEAD
-        var nodeModuleDir = files.pathJoin(self.sourceRoot,
-                                      '.npm', 'package', 'node_modules', name);
-        if (files.exists(nodeModuleDir)) {
-          return require(nodeModuleDir);
-        } else {
-          try {
-            return require(files.convertToOSPath(name)); // from the dev bundle
-          } catch (e) {
-            buildmessage.error("can't find npm module '" + name +
-                               "'. Did you forget to call 'Npm.depends'?",
-                               { useMyCaller: true });
-            // recover by, uh, returning undefined, which is likely to
-            // have some knock-on effects
-            return undefined;
-          }
-=======
         try {
           return require(name); // from the dev bundle
         } catch (e) {
@@ -839,7 +822,6 @@
           // recover by, uh, returning undefined, which is likely to
           // have some knock-on effects
           return undefined;
->>>>>>> a56d73fd
         }
       }
     };
