var path = require('path');
var os = require('os');
var _ = require('underscore');
var files = require('./files.js');
var watch = require('./watch.js');
var bundler = require('./bundler.js');
var Builder = require('./builder.js');
var project = require('./project.js');
var buildmessage = require('./buildmessage.js');
var meteorNpm = require('./meteor_npm.js');
var archinfo = require(path.join(__dirname, 'archinfo.js'));
var linker = require(path.join(__dirname, 'linker.js'));
var unipackage = require('./unipackage.js');
var fs = require('fs');
var sourcemap = require('source-map');

// Whenever you change anything about the code that generates unipackages, bump
// this version number. The idea is that the "format" field of the unipackage
// JSON file only changes when the actual specified structure of the
// unipackage/slice changes, but this version (which is build-tool-specific) can
// change when the the contents (not structure) of the built output changes. So
// eg, if we improve the linker's static analysis, this should be bumped.
//
// You should also update this whenever you update any of the packages used
// directly by the unipackage creation process (eg js-analyze) since they do not
// end up as watched dependencies. (At least for now, packages only used in
// target creation (eg minifiers and dev-bundle-fetcher) don't require you to
// update BUILT_BY, though you will need to quit and rerun "meteor run".)
exports.BUILT_BY = 'meteor/8';

// Like Perl's quotemeta: quotes all regexp metacharacters. See
//   https://github.com/substack/quotemeta/blob/master/index.js
var quotemeta = function (str) {
    return String(str).replace(/(\W)/g, '\\$1');
};

var rejectBadPath = function (p) {
  if (p.match(/\.\./))
    throw new Error("bad path: " + p);
};


///////////////////////////////////////////////////////////////////////////////
// Slice
///////////////////////////////////////////////////////////////////////////////

// Options:
// - name [required]
// - arch [required]
// - uses
// - implies
// - getSourcesFunc
// - exports
// - watchSet
// - nodeModulesPath
//
// Do not include the source files in watchSet. They will be
// added at compile time when the sources are actually read.
var Slice = function (pkg, options) {
  var self = this;
  options = options || {};
  self.pkg = pkg;

  // Name for this slice. For example, the "client" in "ddp.client"
  // (which, NB, we might load on server arches.)
  self.sliceName = options.name;

  // The architecture (fully or partially qualified) that can use this
  // slice.
  self.arch = options.arch;

  // Unique ID for this slice. Unique across all slices of all
  // packages, but constant across reloads of this slice.
  self.id = pkg.id + "." + options.name + "@" + self.arch;

  // Packages used. The ordering is significant only for determining
  // import symbol priority (it doesn't affect load order), and a
  // given package could appear more than once in the list, so code
  // that consumes this value will need to guard appropriately. Each
  // element in the array has keys:
  // - spec: either 'packagename' or 'packagename.slicename'
  // - unordered: If true, we don't want the package's imports and we
  //   don't want to force the package to load before us. We just want
  //   to ensure that it loads if we load.
  // - weak: If true, we don't *need* to load the other package, but
  //   if the other package ends up loaded in the target, it must
  //   be forced to load before us. We will not get its imports
  //   or plugins.
  // It is an error for both unordered and weak to be true, because
  // such a dependency would have no effect.
  //
  // In most places, you want to use slice.eachUsedSlice() instead of
  // slice.uses, which also takes into account implied packages.
  self.uses = options.uses;

  // Packages which are "implied" by using this package. If a slice X uses this
  // slice Y, and Y implies Z, then X will effectively use Z as well (and get
  // its imports and plugins).  An array of objects of the same type as the
  // elements of self.uses (although for now unordered and weak are not
  // allowed).
  self.implies = options.implies || [];

  // A function that returns the source files for this slice. Array of objects
  // with keys "relPath" and "fileOptions". Null if loaded from unipackage.
  //
  // fileOptions is optional and represents arbitrary options passed to
  // "api.add_files"; they are made available on to the plugin as
  // compileStep.fileOptions.
  //
  // This is a function rather than a literal array because for an
  // app, we need to know the file extensions registered by the
  // plugins in order to compute the sources list, so we have to wait
  // until build time (after we have loaded any plugins, including
  // local plugins in this package) to compute this.
  self.getSourcesFunc = options.getSourcesFunc || null;

  // True if this slice is not permitted to have any exports, and in fact should
  // not even define `Package.name` (ie, test slices).
  self.noExports = options.noExports || false;

  // Symbols that this slice should export. List of symbols (as strings). Null
  // on built packages (see packageVariables instead), or in packages where
  // noExports is set.
  self.declaredExports = options.declaredExports || null;

  // Files and directories that we want to monitor for changes in
  // development mode, such as source files and package.js, as a watch.WatchSet.
  self.watchSet = options.watchSet || new watch.WatchSet();

  // Has this slice been compiled?
  self.isBuilt = false;

  // Prelink output.
  //
  // 'prelinkFiles' is the partially linked JavaScript code (an
  // array of objects with keys 'source' and 'servePath', both strings -- see
  // prelink() in linker.js)
  //
  // 'packageVariables' are are variables that are syntactically globals in our
  // input files and which we capture with a package-scope closure. A list of
  // objects with keys 'name' (required) and 'export' (true, 'tests', or falsy).
  //
  // Both of these are saved into slices on disk, and are inputs into the final
  // link phase, which inserts the final JavaScript resources into
  // 'resources'. Set only when isBuilt is true.
  self.prelinkFiles = null;
  self.packageVariables = null;

  // All of the data provided for eventual inclusion in the bundle,
  // other than JavaScript that still needs to be fed through the
  // final link stage. A list of objects with these keys:
  //
  // type: "js", "css", "head", "body", "asset"
  //
  // data: The contents of this resource, as a Buffer. For example,
  // for "head", the data to insert in <head>; for "js", the
  // JavaScript source code (which may be subject to further
  // processing such as minification); for "asset", the contents of a
  // static resource such as an image.
  //
  // servePath: The (absolute) path at which the resource would prefer
  // to be served. Interpretation varies by type. For example, always
  // honored for "asset", ignored for "head" and "body", sometimes
  // honored for CSS but ignored if we are concatenating.
  //
  // sourceMap: Allowed only for "js". If present, a string.
  //
  // Set only when isBuilt is true.
  self.resources = null;

  // Absolute path to the node_modules directory to use at runtime to
  // resolve Npm.require() calls in this slice. null if this slice
  // does not have a node_modules.
  self.nodeModulesPath = options.nodeModulesPath;
};

_.extend(Slice.prototype, {
  // Move the slice to the 'built' state. Process all source files
  // through the appropriate handlers and run the prelink phase on any
  // resulting JavaScript. Also add all provided source files to the
  // package dependencies. Sets fields such as dependencies, exports,
  // prelinkFiles, packageVariables, and resources.
  build: function () {
    var self = this;
    var isApp = ! self.pkg.name;

    if (self.isBuilt)
      throw new Error("slice built twice?");

    var resources = [];
    var js = [];

    // Preemptively check to make sure that each of the packages we
    // reference actually exist. If we find a package that doesn't
    // exist, emit an error and remove it from the package list. That
    // way we get one error about it instead of a new error at each
    // stage in the build process in which we try to retrieve the
    // package.
    _.each(['uses', 'implies'], function (field) {
      var scrubbed = [];
      _.each(self[field], function (u) {
        var parts = u.spec.split('.');
        var pkg = self.pkg.library.get(parts[0], /* throwOnError */ false);
        if (! pkg) {
          buildmessage.error("no such package: '" + parts[0] + "'");
          // recover by omitting this package from the field
        } else
          scrubbed.push(u);
      });
      self[field] = scrubbed;
    });

    var addAsset = function (contents, relPath) {
      // XXX hack
      if (!self.pkg.name)
        relPath = relPath.replace(/^(private|public)\//, '');

      resources.push({
        type: "asset",
        data: contents,
        path: relPath,
        servePath: path.join(self.pkg.serveRoot, relPath)
      });
    };

    _.each(self.getSourcesFunc(), function (source) {
      var relPath = source.relPath;
      var fileOptions = _.clone(source.fileOptions) || {};
      var absPath = path.resolve(self.pkg.sourceRoot, relPath);
      var ext = path.extname(relPath).substr(1);
      var handler = !fileOptions.isAsset && self._getSourceHandler(ext);
      var contents = watch.readAndWatchFile(self.watchSet, absPath);

      if (! handler) {
        // If we don't have an extension handler, serve this file as a
        // static resource on the client, or ignore it on the server.
        //
        // XXX This is pretty confusing, especially if you've
        // accidentally forgotten a plugin -- revisit?
        addAsset(contents, relPath);
        return;
      }

      // This object is called a #CompileStep and it's the interface
      // to plugins that define new source file handlers (eg,
      // Coffeescript.)
      //
      // Fields on CompileStep:
      //
      // - arch: the architecture for which we are building
      // - inputSize: total number of bytes in the input file
      // - inputPath: the filename and (relative) path of the input
      //   file, eg, "foo.js". We don't provide a way to get the full
      //   path because you're not supposed to read the file directly
      //   off of disk. Instead you should call read(). That way we
      //   can ensure that the version of the file that you use is
      //   exactly the one that is recorded in the dependency
      //   information.
      // - pathForSourceMap: If this file is to be included in a source map,
      //   this is the name you should use for it in the map.
      // - rootOutputPath: on browser targets, for resources such as
      //   stylesheet and static assets, this is the root URL that
      //   will get prepended to the paths you pick for your output
      //   files so that you get your own namespace, for example
      //   '/packages/foo'. null on non-browser targets
      // - fileOptions: any options passed to "api.add_files"; for
      //   use by the plugin. The built-in "js" plugin uses the "bare"
      //   option for files that shouldn't be wrapped in a closure.
      // - declaredExports: An array of symbols exported by this slice, or null
      //   if it may not export any symbols (eg, test slices). This is used by
      //   CoffeeScript to ensure that it doesn't close over those symbols, eg.
      // - read(n): read from the input file. If n is given it should
      //   be an integer, and you will receive the next n bytes of the
      //   file as a Buffer. If n is omitted you get the rest of the
      //   file.
      // - appendDocument({ section: "head", data: "my markup" })
      //   Browser targets only. Add markup to the "head" or "body"
      //   section of the document.
      // - addStylesheet({ path: "my/stylesheet.css", data: "my css" })
      //   Browser targets only. Add a stylesheet to the
      //   document. 'path' is a requested URL for the stylesheet that
      //   may or may not ultimately be honored. (Meteor will add
      //   appropriate tags to cause the stylesheet to be loaded. It
      //   will be subject to any stylesheet processing stages in
      //   effect, such as minification.)
      // - addJavaScript({ path: "my/program.js", data: "my code",
      //                   sourcePath: "src/my/program.js",
      //                   bare: true })
      //   Add JavaScript code, which will be namespaced into this
      //   package's environment (eg, it will see only the exports of
      //   this package's imports), and which will be subject to
      //   minification and so forth. Again, 'path' is merely a hint
      //   that may or may not be honored. 'sourcePath' is the path
      //   that will be used in any error messages generated (eg,
      //   "foo.js:4:1: syntax error"). It must be present and should
      //   be relative to the project root. Typically 'inputPath' will
      //   do handsomely. "bare" means to not wrap the file in
      //   a closure, so that its vars are shared with other files
      //   in the module.
      // - addAsset({ path: "my/image.png", data: Buffer })
      //   Add a file to serve as-is over HTTP (browser targets) or
      //   to include as-is in the bundle (os targets).
      //   This time `data` is a Buffer rather than a string. For
      //   browser targets, it will be served at the exact path you
      //   request (concatenated with rootOutputPath). For server
      //   targets, the file can be retrieved by passing path to
      //   Assets.getText or Assets.getBinary.
      // - error({ message: "There's a problem in your source file",
      //           sourcePath: "src/my/program.ext", line: 12,
      //           column: 20, func: "doStuff" })
      //   Flag an error -- at a particular location in a source
      //   file, if you like (you can even indicate a function name
      //   to show in the error, like in stack traces.) sourcePath,
      //   line, column, and func are all optional.
      //
      // XXX for now, these handlers must only generate portable code
      // (code that isn't dependent on the arch, other than 'browser'
      // vs 'os') -- they can look at the arch that is provided
      // but they can't rely on the running on that particular arch
      // (in the end, an arch-specific slice will be emitted only if
      // there are native node modules.) Obviously this should
      // change. A first step would be a setOutputArch() function
      // analogous to what we do with native node modules, but maybe
      // what we want is the ability to ask the plugin ahead of time
      // how specific it would like to force builds to be.
      //
      // XXX we handle encodings in a rather cavalier way and I
      // suspect we effectively end up assuming utf8. We can do better
      // than that!
      //
      // XXX addAsset probably wants to be able to set MIME type and
      // also control any manifest field we deem relevant (if any)
      //
      // XXX Some handlers process languages that have the concept of
      // include files. These are problematic because we need to
      // somehow instrument them to get the names and hashs of all of
      // the files that they read for dependency tracking purposes. We
      // don't have an API for that yet, so for now we provide a
      // workaround, which is that _fullInputPath contains the full
      // absolute path to the input files, which allows such a plugin
      // to set up its include search path. It's then on its own for
      // registering dependencies (for now..)
      //
      // XXX in the future we should give plugins an easy and clean
      // way to return errors (that could go in an overall list of
      // errors experienced across all files)
      var readOffset = 0;
      var compileStep = {
        inputSize: contents.length,
        inputPath: relPath,
        _fullInputPath: absPath, // avoid, see above..
        // XXX duplicates _pathForSourceMap() in linker
        pathForSourceMap: (
          self.pkg.name
            ? self.pkg.name + "/" + relPath
            : path.basename(relPath)),
        // null if this is an app. intended to be used for the sources
        // dictionary for source maps.
        packageName: self.pkg.name,
        rootOutputPath: self.pkg.serveRoot,
        arch: self.arch,
        fileOptions: fileOptions,
        declaredExports: _.pluck(self.declaredExports, 'name'),
        read: function (n) {
          if (n === undefined || readOffset + n > contents.length)
            n = contents.length - readOffset;
          var ret = contents.slice(readOffset, readOffset + n);
          readOffset += n;
          return ret;
        },
        appendDocument: function (options) {
          if (! archinfo.matches(self.arch, "browser"))
            throw new Error("Document sections can only be emitted to " +
                            "browser targets");
          if (options.section !== "head" && options.section !== "body")
            throw new Error("'section' must be 'head' or 'body'");
          if (typeof options.data !== "string")
            throw new Error("'data' option to appendDocument must be a string");
          resources.push({
            type: options.section,
            data: new Buffer(options.data, 'utf8')
          });
        },
        addStylesheet: function (options) {
          if (! archinfo.matches(self.arch, "browser"))
            throw new Error("Stylesheets can only be emitted to " +
                            "browser targets");
          if (typeof options.data !== "string")
            throw new Error("'data' option to addStylesheet must be a string");
          resources.push({
            type: "css",
            data: new Buffer(options.data, 'utf8'),
            servePath: path.join(self.pkg.serveRoot, options.path)
          });
        },
        addJavaScript: function (options) {
          if (typeof options.data !== "string")
            throw new Error("'data' option to addJavaScript must be a string");
          if (typeof options.sourcePath !== "string")
            throw new Error("'sourcePath' option must be supplied to addJavaScript. Consider passing inputPath.");
          if (options.bare && ! archinfo.matches(self.arch, "browser"))
            throw new Error("'bare' option may only be used for browser targets");
          js.push({
            source: options.data,
            sourcePath: options.sourcePath,
            servePath: path.join(self.pkg.serveRoot, options.path),
            bare: !!options.bare,
            sourceMap: options.sourceMap
          });
        },
        addAsset: function (options) {
          if (! (options.data instanceof Buffer))
            throw new Error("'data' option to addAsset must be a Buffer");
          addAsset(options.data, options.path);
        },
        error: function (options) {
          buildmessage.error(options.message || ("error building " + relPath), {
            file: options.sourcePath,
            line: options.line ? options.line : undefined,
            column: options.column ? options.column : undefined,
            func: options.func ? options.func : undefined
          });
        }
      };

      try {
        (buildmessage.markBoundary(handler))(compileStep);
      } catch (e) {
        e.message = e.message + " (compiling " + relPath + ")";
        buildmessage.exception(e);

        // Recover by ignoring this source file (as best we can -- the
        // handler might already have emitted resources)
      }
    });

    // Phase 1 link

    // Load jsAnalyze from the js-analyze package... unless we are the
    // js-analyze package, in which case never mind. (The js-analyze package's
    // default slice is not allowed to depend on anything!)
    var jsAnalyze = null;
    if (! _.isEmpty(js) && self.pkg.name !== "js-analyze") {
      jsAnalyze = unipackage.load({
        library: self.pkg.library,
        packages: ["js-analyze"]
      })["js-analyze"].JSAnalyze;
    }

    var results = linker.prelink({
      inputFiles: js,
      useGlobalNamespace: isApp,
      combinedServePath: isApp ? null :
        "/packages/" + self.pkg.name +
        (self.sliceName === "main" ? "" : ("." + self.sliceName)) + ".js",
      name: self.pkg.name || null,
      declaredExports: _.pluck(self.declaredExports, 'name'),
      jsAnalyze: jsAnalyze
    });

    // Add dependencies on the source code to any plugins that we could have
    // used. We need to depend even on plugins that we didn't use, because if
    // they were changed they might become relevant to us. This means that we
    // end up depending on every source file contributing to all plugins in the
    // packages we use (including source files from other packages that the
    // plugin program itself uses), as well as the package.js file from every
    // package we directly use (since changing the package.js may add or remove
    // a plugin).
    _.each(self._activePluginPackages(), function (otherPkg) {
      self.watchSet.merge(otherPkg.pluginWatchSet);
      // XXX this assumes this is not overwriting something different
      self.pkg.pluginProviderPackageDirs[otherPkg.name] =
        otherPkg.packageDirectoryForBuildInfo;
    });

    self.prelinkFiles = results.files;

    self.packageVariables = [];
    var packageVariableNames = {};
    _.each(self.declaredExports, function (symbol) {
      if (_.has(packageVariableNames, symbol.name))
        return;
      self.packageVariables.push({
        name: symbol.name,
        export: symbol.testOnly? "tests" : true
      });
      packageVariableNames[symbol.name] = true;
    });
    _.each(results.assignedVariables, function (name) {
      if (_.has(packageVariableNames, name))
        return;
      self.packageVariables.push({
        name: name
      });
      packageVariableNames[name] = true;
    });
    // Forget about the *declared* exports; what matters is packageVariables
    // now.
    self.declaredExports = null;

    self.resources = resources;
    self.isBuilt = true;
  },

  // Get the resources that this function contributes to a bundle, in
  // the same format as self.resources as documented above. This
  // includes static assets and fully linked JavaScript.
  //
  // @param bundleArch The architecture targeted by the bundle. Might
  // be more specific than self.arch.
  //
  // It is when you call this function that we read our dependent
  // packages and commit to whatever versions of them we currently
  // have in the library -- at least for the purpose of imports, which
  // is resolved at bundle time. (On the other hand, when it comes to
  // the extension handlers we'll use, we previously commited to those
  // versions at package build ('compile') time.)
  getResources: function (bundleArch) {
    var self = this;
    var library = self.pkg.library;

    if (! self.isBuilt)
      throw new Error("getting resources of unbuilt slice?" + self.pkg.name + " " + self.sliceName + " " + self.arch);

    if (! archinfo.matches(bundleArch, self.arch))
      throw new Error("slice of arch '" + self.arch + "' does not support '" +
                      bundleArch + "'?");

    // Compute imports by merging the exports of all of the packages
    // we use. Note that in the case of conflicting symbols, later
    // packages get precedence.
    //
    // We don't get imports from unordered dependencies (since they may not be
    // defined yet) or from weak dependencies (because the meaning of a name
    // shouldn't be affected by the non-local decision of whether or not an
    // unrelated package in the target depends on something).
    var imports = {}; // map from symbol to supplying package name
    self.eachUsedSlice(
      bundleArch, {skipWeak: true, skipUnordered: true}, function (otherSlice) {
        if (! otherSlice.isBuilt)
          throw new Error("dependency wasn't built?");
        _.each(otherSlice.packageVariables, function (symbol) {
          // Slightly hacky implementation of test-only exports.
          if (symbol.export === true ||
              (symbol.export === "tests" && self.sliceName === "tests"))
            imports[symbol.name] = otherSlice.pkg.name;
        });
      });

    // Phase 2 link
    var isApp = ! self.pkg.name;
    var files = linker.link({
      imports: imports,
      useGlobalNamespace: isApp,
      // XXX report an error if there is a package called global-imports
      importStubServePath: isApp && '/packages/global-imports.js',
      prelinkFiles: self.prelinkFiles,
      noExports: self.noExports,
      packageVariables: self.packageVariables,
      includeSourceMapInstructions: archinfo.matches(self.arch, "browser"),
      name: self.pkg.name || null
    });

    // Add each output as a resource
    var jsResources = _.map(files, function (file) {
      return {
        type: "js",
        data: new Buffer(file.source, 'utf8'), // XXX encoding
        servePath: file.servePath,
        sourceMap: file.sourceMap
      };
    });

    return _.union(self.resources, jsResources); // union preserves order
  },

  // Calls `callback` with each slice (of architecture matching `arch`) that is
  // "used" by this slice. This includes directly used slices, and slices that
  // are transitively "implied" by used slices. (But not slices that are used by
  // slices that we use!)  Options are skipWeak and skipUnordered, meaning to
  // ignore direct "uses" that are weak or unordered.
  eachUsedSlice: function (arch, options, callback) {
    var self = this;
    if (typeof options === "function") {
      callback = options;
      options = {};
    }

    var processedSliceId = {};
    var usesToProcess = [];
    _.each(self.uses, function (use) {
      if (options.skipUnordered && use.unordered)
        return;
      if (options.skipWeak && use.weak)
        return;
      usesToProcess.push(use);
    });

    while (!_.isEmpty(usesToProcess)) {
      var use = usesToProcess.shift();

      var slices = self.pkg.library.getSlices(use.spec, arch);
      _.each(slices, function (slice) {
        if (_.has(processedSliceId, slice.id))
          return;
        processedSliceId[slice.id] = true;
        callback(slice, {
          unordered: !!use.unordered,
          weak: !!use.weak
        });

        _.each(slice.implies, function (implied) {
          usesToProcess.push(implied);
        });
      });
    }
  },

  // Return an array of all plugins that are active in this slice, as
  // a list of Packages.
  _activePluginPackages: function () {
    var self = this;

    // XXX we used to include our own extensions only if we were the
    // "use" role. now we include them everywhere because we don't
    // have a special "use" role anymore. it's not totally clear to me
    // what the correct behavior should be -- we need to resolve
    // whether we think about extensions as being global to a package
    // or particular to a slice.
    // (there's also some weirdness here with handling implies, because
    // the implies field is on the target slice, but we really only care
    // about packages.)
    var ret = [self.pkg];

    // We don't use plugins from weak dependencies, because the ability to
    // compile a certain type of file shouldn't depend on whether or not some
    // unrelated package in the target has a dependency.
    //
    // We pass archinfo.host here, not self.arch, because it may be more
    // specific, and because plugins always have to run on the host
    // architecture.
    self.eachUsedSlice(archinfo.host(), {skipWeak: true}, function (usedSlice) {
      ret.push(usedSlice.pkg);
    });

    // Only need one copy of each package.
    ret = _.uniq(ret);

    _.each(ret, function (pkg) {
      pkg._ensurePluginsInitialized();
    });

    return ret;
  },

  // Get all extensions handlers registered in this slice, as a map
  // from extension (no leading dot) to handler function. Throws an
  // exception if two packages are registered for the same extension.
  _allHandlers: function () {
    var self = this;
    var ret = {};

    // We provide a hardcoded handler for *.js files.. since plugins
    // are written in JavaScript we have to start somewhere.
    _.extend(ret, {
      js: function (compileStep) {
        compileStep.addJavaScript({
          data: compileStep.read().toString('utf8'),
          path: compileStep.inputPath,
          sourcePath: compileStep.inputPath,
          // XXX eventually get rid of backward-compatibility "raw" name
          // XXX COMPAT WITH 0.6.4
          bare: compileStep.fileOptions.bare || compileStep.fileOptions.raw
        });
      }
    });

    _.each(self._activePluginPackages(), function (otherPkg) {
      var all = _.extend({}, otherPkg.sourceHandlers);
      _.extend(all, otherPkg.legacyExtensionHandlers);

      _.each(all, function (handler, ext) {
        if (ext in ret && ret[ext] !== handler) {
          buildmessage.error(
            "conflict: two packages included in " +
              (self.pkg.name || "the app") + ", " +
              (ret[ext].pkg.name || "the app") + " and " +
              (otherPkg.name || "the app") + ", " +
              "are both trying to handle ." + ext);
          // Recover by just going with the first handler we saw
        } else {
          ret[ext] = handler;
        }
      });
    });

    return ret;
  },

  // Return a list of all of the extension that indicate source files
  // for this slice, not including leading dots. Computed based on
  // this.uses, so should only be called once that has been set.
  registeredExtensions: function () {
    var self = this;
    return _.keys(self._allHandlers());
  },

  // Find the function that should be used to handle a source file for
  // this slice, or return null if there isn't one. We'll use handlers
  // that are defined in this package and in its immediate
  // dependencies. ('extension' should be the extension of the file
  // without a leading dot.)
  _getSourceHandler: function (extension) {
    var self = this;
    return (self._allHandlers())[extension] || null;
  }
});

///////////////////////////////////////////////////////////////////////////////
// Packages
///////////////////////////////////////////////////////////////////////////////

// XXX This object conflates two things that now seem to be almost
// totally separate: source code for a package, and an actual built
// package that is ready to be used. In fact it contains a list of
// Slice objects about which the same thing can be said. To see the
// distinction, ask yourself, what fields are set when the package is
// initialized via initFromUnipackage?
//
// Package and Slice should each be split into two objects, eg
// PackageSource and SliceSource versus BuiltPackage and BuiltSlice
// (find better names, though.)

var nextPackageId = 1;
var Package = function (library, packageDirectoryForBuildInfo) {
  var self = this;

  // A unique ID (guaranteed to not be reused in this process -- if
  // the package is reloaded, it will get a different id the second
  // time)
  self.id = nextPackageId++;

  // The name of the package, or null for an app pseudo-package or
  // collection. The package's exports will reside in Package.<name>.
  // When it is null it is linked like an application instead of like
  // a package.
  self.name = null;

  // The path relative to which all source file paths are interpreted
  // in this package. Also used to compute the location of the
  // package's .npm directory (npm shrinkwrap state.) null if loaded
  // from unipackage.
  self.sourceRoot = null;

  // Path that will be prepended to the URLs of all resources emitted
  // by this package (assuming they don't end up getting
  // concatenated.) For non-browser targets, the only effect this will
  // have is to change the actual on-disk paths of the files in the
  // bundle, for those that care to open up the bundle and look (but
  // it's still nice to get it right.) null if loaded from unipackage.
  self.serveRoot = null;

  // The package's directory. This is used only by other packages that use this
  // package in their buildinfo.json (to detect that they need to be rebuilt if
  // the library's resolution of the package name changes); it is not used to
  // read files or anything else. Notably, it should be the same if a package is
  // read from a source tree or read from the .build unipackage inside that
  // source tree.
  self.packageDirectoryForBuildInfo = packageDirectoryForBuildInfo;

  // Package library that should be used to resolve this package's
  // dependencies
  self.library = library;

  // Package metadata. Keys are 'summary' and 'internal'.
  self.metadata = {};

  // File handler extensions defined by this package. Map from file
  // extension to the handler function.
  self.legacyExtensionHandlers = {};

  // Available editions/subpackages ("slices") of this package. Array
  // of Slice.
  self.slices = [];

  // Map from an arch to the list of slice names that should be
  // included by default if this package is used without specifying a
  // slice (eg, as "ddp" rather than "ddp.server"). The most specific
  // arch will be used.
  self.defaultSlices = {};

  // Map from an arch to the list of slice names that should be
  // included when this package is tested. The most specific arch will
  // be used.
  self.testSlices = {};

  // The information necessary to build the plugins in this
  // package. Map from plugin name to object with keys 'name', 'use',
  // 'sources', and 'npmDependencies'.
  self.pluginInfo = {};

  // Plugins in this package. Map from plugin name to JsImage. Present only when
  // pluginsBuilt is true.
  self.plugins = {};

  // A WatchSet for the full transitive dependencies for all plugins in this
  // package, as well as this package's package.js. If any of these dependencies
  // change, our plugins need to be rebuilt... but also, any package that
  // directly uses this package needs to be rebuilt in case the change to
  // plugins affected compilation.
  //
  // Complete only when pluginsBuilt is true.
  self.pluginWatchSet = new watch.WatchSet();

  // Map from package name to packageDirectoryForBuildInfo of packages that are
  // directly used by this package. We use this to figure out that we need to
  // rebuild if the resolution of the package changes (eg, an app package is
  // added that overshadows a warehouse package, or the release changes).
  self.pluginProviderPackageDirs = {};

  // True if plugins have been initialized (if _ensurePluginsInitialized has
  // been called)
  self._pluginsInitialized = false;

  // Source file handlers registered by plugins. Map from extension
  // (without a dot) to a handler function that takes a
  // CompileStep. Valid only when _pluginsInitialized is true.
  self.sourceHandlers = null;

  // Is this package in a built state? If not (if you created it by
  // means that doesn't create it in a build state to start with) you
  // will need to call build() before you can use it. We break down
  // the two phases of the build process, plugin building and
  // slice building, into two flags.
  self.pluginsBuilt = false;
  self.slicesBuilt = false;
};

_.extend(Package.prototype, {
  // Make a dummy (empty) package that contains nothing of interest.
  initEmpty: function (name) {
    var self = this;
    self.name = name;
    self.defaultSlices = {'': []};
    self.testSlices = {'': []};
  },

  // Return the slice of the package to use for a given slice name
  // (eg, 'main' or 'test') and target architecture (eg,
  // 'os.linux.x86_64' or 'browser'), or throw an exception if
  // that packages can't be loaded under these circumstances.
  getSingleSlice: function (name, arch) {
    var self = this;

    var chosenArch = archinfo.mostSpecificMatch(
      arch, _.pluck(_.where(self.slices, { sliceName: name }), 'arch'));

    if (! chosenArch) {
      // XXX need improvement. The user should get a graceful error
      // message, not an exception, and all of this talk of slices an
      // architectures is likely to be confusing/overkill in many
      // contexts.
      throw new Error((self.name || "this app") +
                      " does not have a slice named '" + name +
                      "' that runs on architecture '" + arch + "'");
    }

    return _.where(self.slices, { sliceName: name, arch: chosenArch })[0];
  },

  // Return the slices that should be used on a given arch if the
  // package is named without any qualifiers (eg, 'ddp' rather than
  // 'ddp.client').
  //
  // On error, throw an exception, or if inside
  // buildmessage.capture(), log a build error and return [].
  getDefaultSlices: function (arch) {
    var self = this;

    var chosenArch = archinfo.mostSpecificMatch(arch,
                                                _.keys(self.defaultSlices));
    if (! chosenArch) {
      buildmessage.error(
        (self.name || "this app") +
          " is not compatible with architecture '" + arch + "'",
        { secondary: true });
      // recover by returning by no slices
      return [];
    }

    return _.map(self.defaultSlices[chosenArch], function (name) {
      return self.getSingleSlice(name, arch);
    });
  },

  // Return the slices that should be used to test the package on a
  // given arch.
  getTestSlices: function (arch) {
    var self = this;

    var chosenArch = archinfo.mostSpecificMatch(arch,
                                                _.keys(self.testSlices));
    if (! chosenArch) {
      buildmessage.error(
        (self.name || "this app") +
          " does not have tests for architecture " + arch + "'",
        { secondary: true });
      // recover by returning by no slices
      return [];
    }

    return _.map(self.testSlices[chosenArch], function (name) {
      return self.getSingleSlice(name, arch);
    });
  },

  // This is called on all packages at Meteor install time so they can
  // do any prep work necessary for the user's first Meteor run to be
  // fast, for example fetching npm dependencies. Currently thanks to
  // refactorings there's nothing to do here.
  // XXX remove?
  preheat: function () {
  },

  // If this package has plugins, initialize them (run the startup
  // code in them so that they register their extensions.) Idempotent.
  _ensurePluginsInitialized: function () {
    var self = this;

    if (! self.pluginsBuilt)
      throw new Error("running plugins of unbuilt package?");

    if (self._pluginsInitialized)
      return;

    var Plugin = {
      // 'extension' is a file extension without a dot (eg 'js', 'coffee')
      //
      // 'handler' is a function that takes a single argument, a
      // CompileStep (#CompileStep)
      registerSourceHandler: function (extension, handler) {
        if (_.has(self.sourceHandlers, extension)) {
          buildmessage.error("duplicate handler for '*." +
                             extension + "'; may only have one per Plugin",
                             { useMyCaller: true });
          // recover by ignoring all but the first
          return;
        }

        self.sourceHandlers[extension] = handler;
      }
    };

    self.sourceHandlers = {};
    _.each(self.plugins, function (plugin, name) {
      buildmessage.enterJob({
        title: "loading plugin `" + name +
          "` from package `" + self.name + "`"
        // don't necessarily have rootPath anymore
        // (XXX we do, if the unipackage was locally built, which is
        // the important case for debugging. it'd be nice to get this
        // case right.)
      }, function () {
        plugin.load({Plugin: Plugin});
      });
    });

    self._pluginsInitialized = true;
  },

  // Move a package to the built state (by running its source files
  // through the appropriate compiler plugins.) Once build has
  // completed, any errors detected in the package will have been
  // emitted to buildmessage.
  //
  // build() may retrieve the package's dependencies from the library,
  // so it is illegal to call build() from library.get() (until the
  // package has actually been put in the loaded package list.)
  build: function () {
    var self = this;

    if (self.pluginsBuilt || self.slicesBuilt)
      throw new Error("package already built?");

    // Build plugins
    _.each(self.pluginInfo, function (info) {
      buildmessage.enterJob({
        title: "building plugin `" + info.name +
          "` in package `" + self.name + "`",
        rootPath: self.sourceRoot
      }, function () {
        var buildResult = bundler.buildJsImage({
          name: info.name,
          library: self.library,
          use: info.use,
          sourceRoot: self.sourceRoot,
          sources: info.sources,
          npmDependencies: info.npmDependencies,
          // Plugins have their own npm dependencies separate from the
          // rest of the package, so they need their own separate npm
          // shrinkwrap and cache state.
          npmDir: path.resolve(path.join(self.sourceRoot, '.npm', 'plugin',
                                         info.name))
        });

        // Add this plugin's dependencies to our "plugin dependency" WatchSet.
        self.pluginWatchSet.merge(buildResult.watchSet);

        // Remember the library resolution of all packages used by the plugin.
        // XXX assumes that this merges cleanly
        _.extend(self.pluginProviderPackageDirs,
                 buildResult.pluginProviderPackageDirs);

        // Register the built plugin's code.
        self.plugins[info.name] = buildResult.image;
      });
    });
    self.pluginsBuilt = true;

    // Build slices. Might use our plugins, so needs to happen
    // second.
    _.each(self.slices, function (slice) {
      slice.build();
    });
    self.slicesBuilt = true;
  },

  // Programmatically initialized a package from scratch. For now,
  // cannot create browser packages. This function does not retrieve
  // the package's dependencies from the library, and on return,
  // the package will be in an unbuilt state.
  //
  // Unlike user-facing methods of creating a package
  // (initFromPackageDir, initFromAppDir) this does not implicitly add
  // a dependency on the 'meteor' package. If you want such a
  // dependency then you must add it yourself.
  //
  // If called inside a buildmessage job, it will keep going if things
  // go wrong. Be sure to call jobHasMessages to see if it actually
  // succeeded.
  //
  // Options:
  // - sourceRoot (required if sources present)
  // - serveRoot (required if sources present)
  // - sliceName
  // - use
  // - sources (array of paths or relPath/fileOptions objects)
  // - npmDependencies
  // - npmDir
  initFromOptions: function (name, options) {
    var self = this;
    self.name = name;

    if (options.sources && ! _.isEmpty(options.sources.length) &&
        (! options.sourceRoot || ! options.serveRoot))
      throw new Error("When source files are given, sourceRoot and " +
                      "serveRoot must be specified");
    self.sourceRoot = options.sourceRoot || path.sep;
    self.serveRoot = options.serveRoot || path.sep;

    var isPortable = true;
    var nodeModulesPath = null;
    meteorNpm.ensureOnlyExactVersions(options.npmDependencies);
    if (options.npmDir) {
      // Always run updateDependencies, even if there are no dependencies: there
      // may be a .npm directoryon disk to delete.
      if (meteorNpm.updateDependencies(name, options.npmDir,
                                       options.npmDependencies)) {
        // At least one dependency was installed, and there were no errors.
        if (!meteorNpm.dependenciesArePortable(options.npmDir))
          isPortable = false;
        nodeModulesPath = path.join(options.npmDir, 'node_modules');
      }
    }

    var sources = _.map(options.sources, function (source) {
      if (typeof source === "string")
        return {relPath: source};
      return source;
    });

    var arch = isPortable ? "os" : archinfo.host();
    var slice = new Slice(self, {
      name: options.sliceName,
      arch: arch,
      uses: _.map(options.use || [], function (spec) {
        return { spec: spec };
      }),
      getSourcesFunc: function () { return sources; },
      nodeModulesPath: nodeModulesPath
    });
    self.slices.push(slice);

    self.defaultSlices = {'os': [options.sliceName]};
  },

  // Initialize a package from a legacy-style (package.js) package
  // directory. This function does not retrieve the package's
  // dependencies from the library, and on return, the package will be
  // in an unbuilt state.
  initFromPackageDir: function (name, dir, options) {
    var self = this;
    var isPortable = true;
    options = options || {};
    self.name = name;
    self.sourceRoot = dir;
    self.serveRoot = path.join(path.sep, 'packages', name);

    if (! fs.existsSync(self.sourceRoot))
      throw new Error("putative package directory " + dir + " doesn't exist?");

    var roleHandlers = {use: null, test: null};
    var npmDependencies = null;

    var packageJsPath = path.join(self.sourceRoot, 'package.js');
    var code = fs.readFileSync(packageJsPath);
    var packageJsHash = Builder.sha1(code);

    // Any package that depends on us needs to be rebuilt if our package.js file
    // changes, because a change to package.js might add or remove a plugin,
    // which could change a file from being handled by extension vs treated as
    // an asset.
    self.pluginWatchSet.addFile(packageJsPath, packageJsHash);

    // == 'Package' object visible in package.js ==
    var Package = {
      // Set package metadata. Options:
      // - summary: for 'meteor list'
      // - internal: if true, hide in list
      // There used to be a third option documented here,
      // 'environments', but it was never implemented and no package
      // ever used it.
      describe: function (options) {
        _.extend(self.metadata, options);
      },

      on_use: function (f) {
        if (roleHandlers.use) {
          buildmessage.error("duplicate on_use handler; a package may have " +
                             "only one", { useMyCaller: true });
          // Recover by ignoring the duplicate
          return;
        }

        roleHandlers.use = f;
      },

      on_test: function (f) {
        if (roleHandlers.test) {
          buildmessage.error("duplicate on_test handler; a package may have " +
                             "only one", { useMyCaller: true });
          // Recover by ignoring the duplicate
          return;
        }

        roleHandlers.test = f;
      },

      // XXX COMPAT WITH 0.6.4
      // extension doesn't contain a dot
      register_extension: function (extension, callback) {
        if (_.has(self.legacyExtensionHandlers, extension)) {
          buildmessage.error("duplicate handler for '*." + extension +
                             "'; only one per package allowed",
                             { useMyCaller: true });
          // Recover by ignoring the duplicate
          return;
        }
        self.legacyExtensionHandlers[extension] = function (compileStep) {

          // In the old extension API, there is a 'where' parameter
          // that conflates architecture and slice name and can be
          // either "client" or "server".
          var clientOrServer = archinfo.matches(compileStep.arch, "browser") ?
            "client" : "server";

          var api = {
            /**
             * In the legacy extension API, this is the ultimate low-level
             * entry point to add data to the bundle.
             *
             * type: "js", "css", "head", "body", "static"
             *
             * path: the (absolute) path at which the file will be
             * served. ignored in the case of "head" and "body".
             *
             * source_file: the absolute path to read the data from. if
             * path is set, will default based on that. overridden by
             * data.
             *
             * data: the data to send. overrides source_file if
             * present. you must still set path (except for "head" and
             * "body".)
             */
            add_resource: function (options) {
              var sourceFile = options.source_file || options.path;

              var data;
              if (options.data) {
                data = options.data;
                if (!(data instanceof Buffer)) {
                  if (!(typeof data === "string")) {
                    buildmessage.error("bad type for 'data'",
                                       { useMyCaller: true });
                    // recover by ignoring resource
                    return;
                  }
                  data = new Buffer(data, 'utf8');
                }
              } else {
                if (!sourceFile) {
                  buildmessage.error("need either 'source_file' or 'data'",
                                     { useMyCaller: true });
                  // recover by ignoring resource
                  return;
                }
                data = fs.readFileSync(sourceFile);
              }

              if (options.where && options.where !== clientOrServer) {
                buildmessage.error("'where' is deprecated here and if " +
                                   "provided must be '" + clientOrServer + "'",
                                   { useMyCaller: true });
                  // recover by ignoring resource
                  return;
              }

              var relPath = path.relative(compileStep.rootOutputPath,
                                          options.path);
              if (options.type === "js")
                compileStep.addJavaScript({ path: relPath,
                                            data: data.toString('utf8') });
              else if (options.type === "head" || options.type === "body")
                compileStep.appendDocument({ section: options.type,
                                             data: data.toString('utf8') });
              else if (options.type === "css")
                compileStep.addStylesheet({ path: relPath,
                                            data: data.toString('utf8') });
              else if (options.type === "static")
                compileStep.addAsset({ path: relPath, data: data });
            },

            error: function (message) {
              buildmessage.error(message, { useMyCaller: true });
              // recover by just continuing
            }
          };

          // old-school extension can only take the input as a file on
          // disk, so write it out to a temporary file for them. take
          // care to preserve the original extension since some legacy
          // plugins depend on that (coffeescript.) Also (sigh) put it
          // in the same directory as the original file so that
          // relative paths work for include files, for plugins that
          // care about that.
          var tmpdir = path.resolve(path.dirname(compileStep._fullInputPath));
          do {
            var tempFilePath =
              path.join(tmpdir, "build" +
                        Math.floor(Math.random() * 1000000) +
                        "." + path.basename(compileStep.inputPath));
          } while (fs.existsSync(tempFilePath));
          var tempFile = fs.openSync(tempFilePath, "wx");
          try {
            var data = compileStep.read();
            fs.writeSync(tempFile, data, 0, data.length);
          } finally {
            fs.closeSync(tempFile);
          }

          try {
            callback(api, tempFilePath,
                     path.join(compileStep.rootOutputPath,
                               compileStep.inputPath),
                     clientOrServer);
          } finally {
            fs.unlinkSync(tempFilePath);
          }
        };
      },

      // Define a plugin. A plugin extends the build process for
      // targets that use this package. For example, a Coffeescript
      // compiler would be a plugin. A plugin is its own little
      // program, with its own set of source files, used packages, and
      // npm dependencies.
      //
      // This is an experimental API and for now you should assume
      // that it will change frequently and radically (thus the
      // '_transitional_'.) For maximum R&D velocity and for the good
      // of the platform, we will push changes that break your
      // packages that use this API. You've been warned.
      //
      // Options:
      // - name: a name for this plugin. required (cosmetic -- string)
      // - use: package to use for the plugin (names, as strings)
      // - sources: sources for the plugin (array of string)
      // - npmDependencies: map from npm package name to required
      //   version (string)
      _transitional_registerBuildPlugin: function (options) {
        if (! ('name' in options)) {
          buildmessage.error("build plugins require a name",
                             { useMyCaller: true });
          // recover by ignoring plugin
          return;
        }

        if (options.name in self.pluginInfo) {
          buildmessage.error("this package already has a plugin named '" +
                             options.name + "'",
                             { useMyCaller: true });
          // recover by ignoring plugin
          return;
        }

        if (options.name.match(/\.\./) || options.name.match(/[\\\/]/)) {
          buildmessage.error("bad plugin name", { useMyCaller: true });
          // recover by ignoring plugin
          return;
        }

        // XXX probably want further type checking
        self.pluginInfo[options.name] = options;
      }
    };

    // == 'Npm' object visible in package.js ==
    var Npm = {
      depends: function (_npmDependencies) {
        // XXX make npmDependencies be per slice, so that production
        // doesn't have to ship all of the npm modules used by test
        // code
        if (npmDependencies) {
          buildmessage.error("Npm.depends may only be called once per package",
                             { useMyCaller: true });
          // recover by ignoring the Npm.depends line
          return;
        }
        if (typeof _npmDependencies !== 'object') {
          buildmessage.error("the argument to Npm.depends should be an " +
                             "object, like this: {gcd: '0.0.0'}",
                             { useMyCaller: true });
          // recover by ignoring the Npm.depends line
          return;
        }

        // don't allow npm fuzzy versions so that there is complete
        // consistency when deploying a meteor app
        //
        // XXX use something like seal or lockdown to have *complete*
        // confidence we're running the same code?
        try {
          meteorNpm.ensureOnlyExactVersions(_npmDependencies);
        } catch (e) {
          buildmessage.error(e.message, { useMyCaller: true, downcase: true });
          // recover by ignoring the Npm.depends line
          return;
        }

        npmDependencies = _npmDependencies;
      },

      require: function (name) {
        var nodeModuleDir = path.join(self.sourceRoot,
                                      '.npm', 'package', 'node_modules', name);
        if (fs.existsSync(nodeModuleDir)) {
          return require(nodeModuleDir);
        } else {
          try {
            return require(name); // from the dev bundle
          } catch (e) {
            buildmessage.error("can't find npm module '" + name +
                               "'. Did you forget to call 'Npm.depends'?",
                               { useMyCaller: true });
            // recover by, uh, returning undefined, which is likely to
            // have some knock-on effects
            return undefined;
          }
        }
      }
    };

    try {
      files.runJavaScript(code.toString('utf8'), {
        filename: 'package.js',
        symbols: { Package: Package, Npm: Npm }
      });
    } catch (e) {
      buildmessage.exception(e);

      // Could be a syntax error or an exception. Recover by
      // continuing as if package.js is empty. (Pressing on with
      // whatever handlers were registered before the exception turns
      // out to feel pretty disconcerting -- definitely violates the
      // principle of least surprise.) Leave the metadata if we have
      // it, though.
      roleHandlers = {use: null, test: null};
      self.legacyExtensionHandlers = {};
      self.pluginInfo = {};
      npmDependencies = null;
    }

    // source files used
    var sources = {use: {client: [], server: []},
                   test: {client: [], server: []}};

    // symbols exported
    var exports = {client: [], server: []};

    // packages used and implied (keys are 'spec', 'unordered', and 'weak').  an
    // "implied" package is a package that will be used by a slice which uses
    // us. (since you can't use a test slice, only the use slice can have
    // "implies".)
    var uses = {use: {client: [], server: []},
                test: {client: [], server: []}};
    var implies = {client: [], server: []};

    // For this old-style, on_use/on_test/where-based package, figure
    // out its dependencies by calling its on_xxx functions and seeing
    // what it does.
    //
    // We have a simple strategy. Call its on_xxx handler with no
    // 'where', which is what happens when the package is added
    // directly to an app, and see what files it adds to the client
    // and the server. Call the former the client version of the
    // package, and the latter the server version. Then, when a
    // package is used, include it in both the client and the server
    // by default. This simple strategy doesn't capture even 10% of
    // the complexity possible with on_use, on_test, and where, but
    // probably is sufficient for virtually all packages that actually
    // exist in the field, if not every single
    // one. #OldStylePackageSupport
    _.each(["use", "test"], function (role) {
      if (roleHandlers[role]) {
        var toArray = function (x) {
          if (x instanceof Array)
            return x;
          return x ? [x] : [];
        };

        var allWheres = ['client', 'server'];
        var toWhereArray = function (where) {
          if (!(where instanceof Array)) {
            where = where ? [where] : allWheres;
          }
          where = _.uniq(where);
          var realWhere = _.intersection(where, allWheres);
          if (realWhere.length !== where.length) {
            var badWheres = _.difference(where, allWheres);
            // avoid using _.each so as to not add more frames to skip
            for (var i = 0; i < badWheres.length; ++i) {
              buildmessage.error(
                "Invalid 'where' argument: '" + badWheres[i] + "'",
                // skip toWhereArray in addition to the actual API function
                {useMyCaller: 1});
            };
            // recover by using the real ones only
          }
          return realWhere;
        };

        var api = {
          // Called when this package wants to make another package be
          // used. Can also take literal package objects, if you have
          // anonymous packages you want to use (eg, app packages)
          //
          // options can include:
          //
          // - role: defaults to "use", but you could pass something
          //   like "test" if for some reason you wanted to include a
          //   package's tests
          //
          // - unordered: if true, don't require this package to load
          //   before us -- just require it to be loaded anytime. Also
          //   don't bring this package's imports into our
          //   namespace. If false, override a true value specified in
          //   a previous call to use for this package name. (A
          //   limitation of the current implementation is that this
          //   flag is not tracked per-environment or per-role.)  This
          //   option can be used to resolve circular dependencies in
          //   exceptional circumstances, eg, the 'meteor' package
          //   depends on 'handlebars', but all packages (including
          //   'handlebars') have an implicit dependency on
          //   'meteor'. Internal use only -- future support of this
          //   is not guaranteed. #UnorderedPackageReferences
          //
          // - weak: if true, don't require this package to load at all, but if
          //   it's going to load, load it before us.  Don't bring this
          //   package's imports into our namespace and don't allow us to use
          //   its plugins. (Has the same limitation as "unordered" that this
          //   flag is not tracked per-environment or per-role; this may
          //   change.)
          use: function (names, where, options) {
            // Support `api.use(package, {weak: true})` without where.
            if (_.isObject(where) && !_.isArray(where) && !options) {
              options = where;
              where = null;
            }
            options = options || {};

            names = toArray(names);
            where = toWhereArray(where);

            // A normal dependency creates an ordering constraint and a "if I'm
            // used, use that" constraint. Unordered dependencies lack the
            // former; weak dependencies lack the latter. There's no point to a
            // dependency that lacks both!
            if (options.unordered && options.weak) {
              buildmessage.error(
                "A dependency may not be both unordered and weak.",
                { useMyCaller: true });
              // recover by ignoring
              return;
            }

            _.each(names, function (name) {
              _.each(where, function (w) {
                if (options.role && options.role !== "use")
                  throw new Error("Role override is no longer supported");
                uses[role][w].push({
                  spec: name,
                  unordered: options.unordered || false,
                  weak: options.weak || false
                });
              });
            });
          },

          // Called when this package wants packages using it to also use
          // another package.  eg, for umbrella packages which want packages
          // using them to also get symbols or plugins from their components.
          imply: function (names, where) {
            if (role === "test") {
              buildmessage.error(
                "api.imply() is only allowed in on_use, not on_test.",
                { useMyCaller: true });
              // recover by ignoring
              return;
            }

            names = toArray(names);
            where = toWhereArray(where);

            _.each(names, function (name) {
              _.each(where, function (w) {
                implies[w].push({
                  spec: name
                  // We don't allow weak or unordered implies, since the main
                  // purpose of imply is to provide imports and plugins.
                });
              });
            });
          },

          // Top-level call to add a source file to a package. It will
          // be processed according to its extension (eg, *.coffee
          // files will be compiled to JavaScript.)
          add_files: function (paths, where, fileOptions) {
            paths = toArray(paths);
            where = toWhereArray(where);

            _.each(paths, function (path) {
              _.each(where, function (w) {
                var source = {relPath: path};
                if (fileOptions)
                  source.fileOptions = fileOptions;
                sources[role][w].push(source);
              });
            });
          },

          // Export symbols from this package.
          //
          // @param symbols String (eg "Foo") or array of String
          // @param where 'client', 'server', or an array of those
          // @param options 'testOnly', boolean.
          export: function (symbols, where, options) {
            if (role === "test") {
              buildmessage.error("You cannot export symbols from a test.",
                                 { useMyCaller: true });
              // recover by ignoring
              return;
            }
            // Support `api.export("FooTest", {testOnly: true})` without
            // where.
            if (_.isObject(where) && !_.isArray(where) && !options) {
              options = where;
              where = null;
            }
            options = options || {};

            symbols = toArray(symbols);
            where = toWhereArray(where);

            _.each(symbols, function (symbol) {
              // XXX be unicode-friendlier
              if (!symbol.match(/^([_$a-zA-Z][_$a-zA-Z0-9]*)$/)) {
                buildmessage.error("Bad exported symbol: " + symbol,
                                   { useMyCaller: true });
                // recover by ignoring
                return;
              }
              _.each(where, function (w) {
                exports[w].push({name: symbol, testOnly: !!options.testOnly});
              });
            });
          },
          // XXX COMPAT WITH 0.6.4
          error: function () {
            // I would try to support this but I don't even know what
            // its signature was supposed to be anymore
            buildmessage.error(
              "api.error(), ironically, is no longer supported",
              { useMyCaller: true });
            // recover by ignoring
          },
          // XXX COMPAT WITH 0.6.4
          registered_extensions: function () {
            buildmessage.error(
              "api.registered_extensions() is no longer supported",
              { useMyCaller: true });
            // recover by returning dummy value
            return [];
          }
        };

        try {
          roleHandlers[role](api);
        } catch (e) {
          buildmessage.exception(e);
          // Recover by ignoring all of the source files in the
          // packages and any remaining role handlers. It violates the
          // principle of least surprise to half-run a role handler
          // and then continue.
          sources = {use: {client: [], server: []},
                     test: {client: [], server: []}};
          roleHandlers = {use: null, test: null};
          self.legacyExtensionHandlers = {};
          self.pluginInfo = {};
          npmDependencies = null;
        }
      }
    });

    // Grab any npm dependencies. Keep them in a cache in the package
    // source directory so we don't have to do this from scratch on
    // every build.

    // We used to put this directly in .npm, but in linker-land, the package's
    // own NPM dependencies go in .npm/package and build plugin X's goes in
    // .npm/plugin/X. Notably, the former is NOT an ancestor of the latter, so
    // that a build plugin does NOT see the package's node_modules.
    // XXX maybe there should be separate NPM dirs for use vs test?
    var packageNpmDir =
          path.resolve(path.join(self.sourceRoot, '.npm', 'package'));

    // If this package was previously built with pre-linker versions, it may
    // have files directly inside `.npm` instead of nested inside
    // `.npm/package`. Clean them up if they are there.
    var preLinkerFiles = [
      'npm-shrinkwrap.json', 'README', '.gitignore', 'node_modules'];
    _.each(preLinkerFiles, function (f) {
      files.rm_recursive(path.join(self.sourceRoot, '.npm', f));
    });

    // go through a specialized npm dependencies update process,
    // ensuring we don't get new versions of any
    // (sub)dependencies. this process also runs mostly safely
    // multiple times in parallel (which could happen if you have
    // two apps running locally using the same package)
    // We run this even if we have no dependencies, because we might
    // need to delete dependencies we used to have.
    var nodeModulesPath = null;
    if (meteorNpm.updateDependencies(name, packageNpmDir, npmDependencies)) {
      nodeModulesPath = path.join(packageNpmDir, 'node_modules');
      if (! meteorNpm.dependenciesArePortable(packageNpmDir))
        isPortable = false;
    }

    // Create slices
    var osArch = isPortable ? "os" : archinfo.host();
    _.each(["use", "test"], function (role) {
      _.each(["browser", osArch], function (arch) {
        var where = (arch === "browser") ? "client" : "server";

        // Everything depends on the package 'meteor', which sets up
        // the basic environment) (except 'meteor' itself, and js-analyze
        // which needs to be loaded by the linker).
        // XXX add a better API for js-analyze to declare itself here
        if (! (name === "meteor" && role === "use") && name !== "js-analyze") {
          // Don't add the dependency if one already exists. This allows the
          // package to create an unordered dependency and override the one that
          // we'd add here. This is necessary to resolve the circular dependency
          // between meteor and underscore (underscore has an unordered
          // dependency on meteor dating from when the .js extension handler was
          // in the "meteor" package.)
          var alreadyDependsOnMeteor =
            !! _.find(uses[role][where], function (u) {
              return u.spec === "meteor";
            });
          if (! alreadyDependsOnMeteor)
            uses[role][where].unshift({ spec: "meteor" });
        }

        // Each slice has its own separate WatchSet. This is so that, eg, a test
        // slice's dependencies doesn't end up getting merged into the
        // pluginWatchSet of a package that uses it: only the use slice's
        // dependencies need to go there!
        var watchSet = new watch.WatchSet();
        watchSet.addFile(packageJsPath, packageJsHash);

        self.slices.push(new Slice(self, {
          name: ({ use: "main", test: "tests" })[role],
          arch: arch,
          uses: uses[role][where],
          implies: role === "use" && implies[where] || undefined,
          getSourcesFunc: function () { return sources[role][where]; },
          noExports: role === "test",
          declaredExports: role === "use" ? exports[where] : null,
          watchSet: watchSet,
          nodeModulesPath: arch === osArch && nodeModulesPath || undefined
        }));
      });
    });

    // Default slices
    self.defaultSlices = { browser: ['main'], 'os': ['main'] };
    self.testSlices = { browser: ['tests'], 'os': ['tests'] };
  },

  // Initialize a package from a legacy-style application directory
  // (has .meteor/packages.)  This function does not retrieve the
  // package's dependencies from the library, and on return, the
  // package will be in an unbuilt state.
  initFromAppDir: function (appDir, ignoreFiles) {
    var self = this;
    appDir = path.resolve(appDir);
    self.name = null;
    self.sourceRoot = appDir;
    self.serveRoot = path.sep;

    _.each(["client", "server"], function (sliceName) {
      // Determine used packages
<<<<<<< HEAD
      var names = _.union(
          // standard client packages for the classic meteor stack.
          // XXX remove and make everyone explicitly declare all dependencies
          ['meteor', 'webapp', 'logging', 'deps', 'session',
           'livedata', 'mongo-livedata', 'ui', 'spacebars',
           'templating', 'startup',
           'past', 'check'],
        project.get_packages(appDir));

      var arch = sliceName === "server" ? "native" : "browser";
=======
      var names = project.get_packages(appDir);
      var arch = sliceName === "server" ? "os" : "browser";
>>>>>>> e823b1e5

      // Create slice
      var slice = new Slice(self, {
        name: sliceName,
        arch: arch,
        uses: _.map(names, function (name) {
          return { spec: name };
        })
      });
      self.slices.push(slice);

      // Watch control files for changes
      // XXX this read has a race with the actual reads that are used
      _.each([path.join(appDir, '.meteor', 'packages'),
              path.join(appDir, '.meteor', 'release')], function (p) {
                watch.readAndWatchFile(slice.watchSet, p);
              });

      // Determine source files
      slice.getSourcesFunc = function () {
        var sourceInclude = _.map(slice.registeredExtensions(), function (ext) {
          return new RegExp('\\.' + quotemeta(ext) + '$');
        });
        var sourceExclude = [/^\./].concat(ignoreFiles);

        // Wrapper around watch.readAndWatchDirectory which takes in and returns
        // sourceRoot-relative directories.
        var readAndWatchDirectory = function (relDir, filters) {
          filters = filters || {};
          var absPath = path.join(self.sourceRoot, relDir);
          var contents = watch.readAndWatchDirectory(slice.watchSet, {
            absPath: absPath,
            include: filters.include,
            exclude: filters.exclude
          });
          return _.map(contents, function (x) {
            return path.join(relDir, x);
          });
        };

        // Read top-level source files.
        var sources = readAndWatchDirectory('', {
          include: sourceInclude,
          exclude: sourceExclude
        });

        var otherSliceRegExp =
              (sliceName === "server" ? /^client\/$/ : /^server\/$/);

        // Read top-level subdirectories. Ignore subdirectories that have
        // special handling.
        var sourceDirectories = readAndWatchDirectory('', {
          include: [/\/$/],
          exclude: [/^packages\/$/, /^programs\/$/, /^tests\/$/,
                    /^public\/$/, /^private\/$/,
                    otherSliceRegExp].concat(sourceExclude)
        });

        // XXX avoid infinite recursion with bad symlinks
        while (!_.isEmpty(sourceDirectories)) {
          var dir = sourceDirectories.shift();
          // remove trailing slash
          dir = dir.substr(0, dir.length - 1);

          // Find source files in this directory.
          Array.prototype.push.apply(sources, readAndWatchDirectory(dir, {
            include: sourceInclude,
            exclude: sourceExclude
          }));

          // Find sub-sourceDirectories. Note that we DON'T need to ignore the
          // directory names that are only special at the top level.
          Array.prototype.push.apply(sourceDirectories, readAndWatchDirectory(dir, {
            include: [/\/$/],
            exclude: [/^tests\/$/, otherSliceRegExp].concat(sourceExclude)
          }));
        }

        // We've found all the source files. Sort them!
        sources.sort(files.sort);

        // Convert into relPath/fileOptions objects.
        sources = _.map(sources, function (relPath) {
          var sourceObj = {relPath: relPath};

          // Special case: on the client, JavaScript files in a
          // `client/compatibility` directory don't get wrapped in a closure.
          if (sliceName === "client" && relPath.match(/\.js$/)) {
            var clientCompatSubstr =
                  path.sep + 'client' + path.sep + 'compatibility' + path.sep;
            if ((path.sep + relPath).indexOf(clientCompatSubstr) !== -1)
              sourceObj.fileOptions = {bare: true};
          }
          return sourceObj;
        });

        // Now look for assets for this slice.
        var assetDir = sliceName === "client" ? "public" : "private";
        var assetDirs = readAndWatchDirectory('', {
          include: [new RegExp('^' + assetDir + '/$')]
        });

        // XXX avoid infinite recursion with bad symlinks
        if (!_.isEmpty(assetDirs)) {
          if (!_.isEqual(assetDirs, [assetDir + '/']))
            throw new Error("Surprising assetDirs: " + JSON.stringify(assetDirs));

          while (!_.isEmpty(assetDirs)) {
            dir = assetDirs.shift();
            // remove trailing slash
            dir = dir.substr(0, dir.length - 1);

            // Find asset files in this directory.
            var assetsAndSubdirs = readAndWatchDirectory(dir, {
              include: [/.?/],
              // we DO look under dot directories here
              exclude: ignoreFiles
            });

            _.each(assetsAndSubdirs, function (item) {
              if (item[item.length - 1] === '/') {
                // Recurse on this directory.
                assetDirs.push(item);
              } else {
                // This file is an asset.
                sources.push({
                  relPath: item,
                  fileOptions: {
                    isAsset: true
                  }
                });
              }
            });
          }
        }

        return sources;
      };
    });

    self.defaultSlices = { browser: ['client'], 'os': ['server'] };
  },

  // Initialize a package from a prebuilt Unipackage on disk. On
  // return, the package will be a built state. This function does not
  // retrieve the package's dependencies from the library (it is not
  // necessary.)
  //
  // options:
  // - onlyIfUpToDate: if true, then first check the unipackage's
  //   dependencies (if present) to see if it's up to date. If not,
  //   return false without loading the package. Otherwise return
  //   true. (If onlyIfUpToDate is not passed, always return true.)
  // - buildOfPath: If present, the source directory (as an absolute
  //   path on local disk) of which we think this unipackage is a
  //   build. If it's not (it was copied from somewhere else), we
  //   consider it not up to date (in the sense of onlyIfUpToDate) so
  //   that we can rebuild it and correct the absolute paths in the
  //   dependency information.
  initFromUnipackage: function (name, dir, options) {
    var self = this;
    options = options || {};

    var mainJson =
      JSON.parse(fs.readFileSync(path.join(dir, 'unipackage.json')));

    if (mainJson.format !== "unipackage-pre1")
      throw new Error("Unsupported unipackage format: " +
                      JSON.stringify(mainJson.format));

    var buildInfoPath = path.join(dir, 'buildinfo.json');
    var buildInfoJson = fs.existsSync(buildInfoPath) ?
      JSON.parse(fs.readFileSync(buildInfoPath)) : {};

    // XXX should comprehensively sanitize (eg, typecheck) everything
    // read from json files

    // Read the watch sets for each slice; keep them separate (for passing to
    // the Slice constructor below) as well as merging them into one big
    // WatchSet.
    var mergedWatchSet = new watch.WatchSet();
    var sliceWatchSets = {};
    _.each(buildInfoJson.sliceDependencies, function (watchSetJSON, sliceTag) {
      var watchSet = watch.WatchSet.fromJSON(watchSetJSON);
      mergedWatchSet.merge(watchSet);
      sliceWatchSets[sliceTag] = watchSet;
    });

    // We do NOT put this (or anything!) onto self until we've passed the
    // onlyIfUpToDate check.
    var pluginWatchSet = watch.WatchSet.fromJSON(
      buildInfoJson.pluginDependencies);
    // This might be redundant (since pluginWatchSet was probably merged into
    // each slice watchSet when it was built) but shouldn't hurt.
    mergedWatchSet.merge(pluginWatchSet);
    var pluginProviderPackageDirs = buildInfoJson.pluginProviderPackages || {};

    // If we're supposed to check the dependencies, go ahead and do so
    if (options.onlyIfUpToDate) {
      // Do we think we'll generate different contents than the tool that built
      // this package?
      if (buildInfoJson.builtBy !== exports.BUILT_BY)
        return false;

      if (options.buildOfPath &&
          (buildInfoJson.source !== options.buildOfPath)) {
        // This catches the case where you copy a source tree that had
        // a .build directory and then modify a file. Without this
        // check you won't see a rebuild (even if you stop and restart
        // meteor), at least not until you modify the *original*
        // copies of the source files, because that is still where all
        // of the dependency info points.
        return false;
      }

      if (! self.checkUpToDate(mergedWatchSet, pluginProviderPackageDirs))
        return false;
    }

    self.name = name;
    self.metadata = {
      summary: mainJson.summary,
      internal: mainJson.internal
    };
    self.defaultSlices = mainJson.defaultSlices;
    self.testSlices = mainJson.testSlices;
    self.pluginWatchSet = pluginWatchSet;
    self.pluginProviderPackageDirs = pluginProviderPackageDirs;

    _.each(mainJson.plugins, function (pluginMeta) {
      rejectBadPath(pluginMeta.path);

      var plugin = bundler.readJsImage(path.join(dir, pluginMeta.path));

      if (! archinfo.matches(archinfo.host(), plugin.arch)) {
        buildmessage.error("package `" + name + "` is built for incompatible " +
                           "architecture: " + plugin.arch);
        // Recover by ignoring plugin
        return;
      }

      // XXX should refactor so that we can have plugins of multiple
      // different arches happily coexisting in memory, to match
      // slices. If this becomes a problem before we have a chance to
      // refactor, could just ignore plugins for arches that we don't
      // support, if we are careful to not then try to write out the
      // package and expect them to be intact..
      if (pluginMeta.name in self.plugins)
        throw new Error("Implementation limitation: this program " +
                        "cannot yet handle fat plugins, sorry");
      self.plugins[pluginMeta.name] = plugin;
    });
    self.pluginsBuilt = true;

    _.each(mainJson.slices, function (sliceMeta) {
      // aggressively sanitize path (don't let it escape to parent
      // directory)
      rejectBadPath(sliceMeta.path);
      var sliceJson = JSON.parse(
        fs.readFileSync(path.join(dir, sliceMeta.path)));
      var sliceBasePath = path.dirname(path.join(dir, sliceMeta.path));

      if (sliceJson.format!== "unipackage-slice-pre1")
        throw new Error("Unsupported unipackage slice format: " +
                        JSON.stringify(sliceJson.format));

      var nodeModulesPath = null;
      if (sliceJson.node_modules) {
        rejectBadPath(sliceJson.node_modules);
        nodeModulesPath = path.join(sliceBasePath, sliceJson.node_modules);
      }

      var slice = new Slice(self, {
        name: sliceMeta.name,
        arch: sliceMeta.arch,
        watchSet: sliceWatchSets[sliceMeta.path],
        nodeModulesPath: nodeModulesPath,
        uses: _.map(sliceJson.uses, function (u) {
          return {
            spec: u['package'] + (u.slice ? "." + u.slice : ""),
            unordered: u.unordered,
            weak: u.weak
          };
        }),
        implies: _.map(sliceJson.implies, function (u) {
          return {
            spec: u['package'] + (u.slice ? "." + u.slice : "")
          };
        })
      });

      slice.isBuilt = true;
      slice.noExports = !!sliceJson.noExports;
      slice.packageVariables = sliceJson.packageVariables || [];
      slice.prelinkFiles = [];
      slice.resources = [];

      _.each(sliceJson.resources, function (resource) {
        rejectBadPath(resource.file);

        var data = new Buffer(resource.length);
        // Read the data from disk, if it is non-empty. Avoid doing IO for empty
        // files, because (a) unnecessary and (b) fs.readSync with length 0
        // throws instead of acting like POSIX read:
        // https://github.com/joyent/node/issues/5685
        if (resource.length > 0) {
          var fd = fs.openSync(path.join(sliceBasePath, resource.file), "r");
          try {
            var count = fs.readSync(
              fd, data, 0, resource.length, resource.offset);
          } finally {
            fs.closeSync(fd);
          }
          if (count !== resource.length)
            throw new Error("couldn't read entire resource");
        }

        if (resource.type === "prelink") {
          var prelinkFile = {
            source: data.toString('utf8'),
            servePath: resource.servePath
          };
          if (resource.sourceMap) {
            rejectBadPath(resource.sourceMap);
            prelinkFile.sourceMap = fs.readFileSync(
              path.join(sliceBasePath, resource.sourceMap), 'utf8');
          }
          slice.prelinkFiles.push(prelinkFile);
        } else if (_.contains(["head", "body", "css", "js", "asset"],
                              resource.type)) {
          slice.resources.push({
            type: resource.type,
            data: data,
            servePath: resource.servePath || undefined,
            path: resource.path || undefined
          });
        } else
          throw new Error("bad resource type in unipackage: " +
                          JSON.stringify(resource.type));
      });

      self.slices.push(slice);
    });
    self.slicesBuilt = true;

    return true;
  },

  // Try to check if this package is up-to-date (that is, whether its source
  // files have been modified.) True if we have dependency info and it says that
  // the package is up-to-date. False if a source file has changed.
  //
  // The arguments _watchSet and _pluginProviderPackageDirs are used when
  // reading from disk when there are no slices yet; don't pass them from
  // outside this file.
  checkUpToDate: function (_watchSet, _pluginProviderPackageDirs) {
    var self = this;

    if (!_watchSet) {
      // This call was on an already-fully-loaded Package and we just want to
      // see if it's changed. So we have some watchSets inside ourselves.
      _watchSet = new watch.WatchSet();
      _watchSet.merge(self.pluginWatchSet);
      _.each(self.slices, function (slice) {
        _watchSet.merge(slice.watchSet);
      });
    }
    if (!_pluginProviderPackageDirs) {
      _pluginProviderPackageDirs = self.pluginProviderPackageDirs;
    }

    // Are all of the packages we directly use (which can provide plugins which
    // affect compilation) resolving to the same directory? (eg, have we updated
    // our release version to something with a new version of a package?)
    var packageResolutionsSame = _.all(
      _pluginProviderPackageDirs, function (packageDir, name) {
        return self.library.findPackageDirectory(name) === packageDir;
      });
    if (!packageResolutionsSame)
      return false;

    return watch.isUpToDate(_watchSet);
  },

  // True if this package can be saved as a unipackage
  canBeSavedAsUnipackage: function () {
    var self = this;
    return _.keys(self.legacyExtensionHandlers || []).length === 0;
  },

  // options:
  //
  // - buildOfPath: Optional. The absolute path on local disk of the
  //   directory that was built to produce this package. Used as part
  //   of the dependency info to detect builds that were moved and
  //   then modified.
  saveAsUnipackage: function (outputPath, options) {
    var self = this;

    if (!self.pluginsBuilt || !self.slicesBuilt)
      throw new Error("Unbuilt packages cannot be saved");

    if (! self.canBeSavedAsUnipackage())
      throw new Error("This package can not yet be saved as a unipackage");

    var builder = new Builder({ outputPath: outputPath });

    try {

      var mainJson = {
        format: "unipackage-pre1",
        summary: self.metadata.summary,
        internal: self.metadata.internal,
        slices: [],
        defaultSlices: self.defaultSlices,
        testSlices: self.testSlices,
        plugins: []
      };

      // Note: The contents of buildInfoJson (with the root directory of the
      // Meteor checkout naively deleted) gets its SHA taken to determine the
      // built package's warehouse version. So it should not contain
      // platform-dependent data and should contain all sources of change to the
      // unipackage's output.  See scripts/admin/build-package-tarballs.sh.
      var buildInfoJson = {
        builtBy: exports.BUILT_BY,
        sliceDependencies: { },
        pluginDependencies: self.pluginWatchSet.toJSON(),
        pluginProviderPackages: self.pluginProviderPackageDirs,
        source: options.buildOfPath || undefined
      };

      builder.reserve("unipackage.json");
      builder.reserve("buildinfo.json");
      // These is where we put the NPM dependencies of the slices (but not of
      // plugins). The node_modules directory is nested inside "npm" so that it
      // is not visible from within plugins.
      builder.reserve("npm/node_modules", { directory: true });
      builder.reserve("head");
      builder.reserve("body");

      // Pre-linker versions of Meteor expect all packages in the warehouse to
      // contain a file called "package.js"; they use this as part of deciding
      // whether or not they need to download a new package. Because packages
      // are downloaded by the *existing* version of the tools, we need to
      // include this file until we're comfortable breaking "meteor update" from
      // 0.6.4.  (Specifically, warehouse.packageExistsInWarehouse used to check
      // to see if package.js exists instead of just looking for the package
      // directory.)
      // XXX Remove this once we can.
      builder.write("package.js", {
        data: new Buffer(
          ("// This file is included for compatibility with the Meteor " +
           "0.6.4 package downloader.\n"),
          "utf8")
      });

      // Slices
      _.each(self.slices, function (slice) {
        if (! slice.isBuilt)
          throw new Error("saving unbuilt slice?");

        // Make up a filename for this slice
        var baseSliceName =
          (slice.sliceName === "main" ? "" : (slice.sliceName + ".")) +
          slice.arch;
        var sliceDir =
          builder.generateFilename(baseSliceName, { directory: true });
        var sliceJsonFile =
          builder.generateFilename(baseSliceName + ".json");

        mainJson.slices.push({
          name: slice.sliceName,
          arch: slice.arch,
          path: sliceJsonFile
        });

        // Save slice dependencies. Keyed by the json path rather than thinking
        // too hard about how to encode pair (name, arch).
        buildInfoJson.sliceDependencies[sliceJsonFile] =
          slice.watchSet.toJSON();

        // Construct slice metadata
        var sliceJson = {
          format: "unipackage-slice-pre1",
          noExports: slice.noExports || undefined,
          packageVariables: slice.packageVariables,
          uses: _.map(slice.uses, function (u) {
            var specParts = u.spec.split('.');
            if (specParts.length > 2)
              throw new Error("Bad package spec: " + u.spec);
            return {
              'package': specParts[0],
              slice: specParts[1] || undefined,
              unordered: u.unordered || undefined,
              weak: u.weak || undefined
            };
          }),
          implies: (_.isEmpty(slice.implies) ? undefined :
                    _.map(slice.implies, function (u) {
                      var specParts = u.spec.split('.');
                      if (specParts.length > 2)
                        throw new Error("Bad package spec: " + u.spec);
                      return {
                        'package': specParts[0],
                        slice: specParts[1] || undefined
                      };
                    })),
          node_modules: slice.nodeModulesPath ? 'npm/node_modules' : undefined,
          resources: []
        };

        // Output 'head', 'body' resources nicely
        var concat = {head: [], body: []};
        var offset = {head: 0, body: 0};
        _.each(slice.resources, function (resource) {
          if (_.contains(["head", "body"], resource.type)) {
            if (concat[resource.type].length) {
              concat[resource.type].push(new Buffer("\n", "utf8"));
              offset[resource.type]++;
            }
            if (! (resource.data instanceof Buffer))
              throw new Error("Resource data must be a Buffer");
            sliceJson.resources.push({
              type: resource.type,
              file: path.join(sliceDir, resource.type),
              length: resource.data.length,
              offset: offset[resource.type]
            });
            concat[resource.type].push(resource.data);
            offset[resource.type] += resource.data.length;
          }
        });
        _.each(concat, function (parts, type) {
          if (parts.length) {
            builder.write(path.join(sliceDir, type), {
              data: Buffer.concat(concat[type], offset[type])
            });
          }
        });

        // Output other resources each to their own file
        _.each(slice.resources, function (resource) {
          if (_.contains(["head", "body"], resource.type))
            return; // already did this one

          sliceJson.resources.push({
            type: resource.type,
            file: builder.writeToGeneratedFilename(
              path.join(sliceDir, resource.servePath),
              { data: resource.data }),
            length: resource.data.length,
            offset: 0,
            servePath: resource.servePath || undefined,
            path: resource.path || undefined
          });
        });

        // Output prelink resources
        _.each(slice.prelinkFiles, function (file) {
          var data = new Buffer(file.source, 'utf8');
          var resource = {
            type: 'prelink',
            file: builder.writeToGeneratedFilename(
              path.join(sliceDir, file.servePath),
              { data: data }),
            length: data.length,
            offset: 0,
            servePath: file.servePath || undefined
          };

          if (file.sourceMap) {
            // Write the source map.
            resource.sourceMap = builder.writeToGeneratedFilename(
              path.join(sliceDir, file.servePath + '.map'),
              { data: new Buffer(file.sourceMap, 'utf8') }
            );
          }

          sliceJson.resources.push(resource);
        });

        // If slice has included node_modules, copy them in
        if (slice.nodeModulesPath) {
          builder.copyDirectory({
            from: slice.nodeModulesPath,
            to: 'npm/node_modules'
          });
        }

        // Control file for slice
        builder.writeJson(sliceJsonFile, sliceJson);
      });

      // Plugins
      _.each(self.plugins, function (plugin, name) {
        var pluginDir =
          builder.generateFilename('plugin.' + name + '.' + plugin.arch,
                                   { directory: true });
        var relPath = plugin.write(builder.enter(pluginDir));
        mainJson.plugins.push({
          name: name,
          arch: plugin.arch,
          path: path.join(pluginDir, relPath)
        });
      });

      builder.writeJson("unipackage.json", mainJson);
      builder.writeJson("buildinfo.json", buildInfoJson);
      builder.complete();
    } catch (e) {
      builder.abort();
      throw e;
    }
  }
});

var packages = exports;
_.extend(exports, {
  Package: Package
});<|MERGE_RESOLUTION|>--- conflicted
+++ resolved
@@ -1741,21 +1741,8 @@
 
     _.each(["client", "server"], function (sliceName) {
       // Determine used packages
-<<<<<<< HEAD
-      var names = _.union(
-          // standard client packages for the classic meteor stack.
-          // XXX remove and make everyone explicitly declare all dependencies
-          ['meteor', 'webapp', 'logging', 'deps', 'session',
-           'livedata', 'mongo-livedata', 'ui', 'spacebars',
-           'templating', 'startup',
-           'past', 'check'],
-        project.get_packages(appDir));
-
-      var arch = sliceName === "server" ? "native" : "browser";
-=======
       var names = project.get_packages(appDir);
       var arch = sliceName === "server" ? "os" : "browser";
->>>>>>> e823b1e5
 
       // Create slice
       var slice = new Slice(self, {
