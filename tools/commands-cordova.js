--- conflicted
+++ resolved
@@ -57,19 +57,11 @@
   }
 
   // XXX a hack to always tell the scripts where warehouse is
-<<<<<<< HEAD
-  if (opts) opts.env = _.extend({
-    "METEOR_WAREHOUSE_DIR": tropo.root,
-    "USE_GLOBAL_ADK": process.env.USE_GLOBAL_ADK || "",
-    HOME: process.env.HOME
-  }, opts.env);
-=======
   opts = opts || {};
   opts.env = _.extend({ "USE_GLOBAL_ADK": "" },
                       process.env,
                       opts.env || {},
                       { "WAREHOUSE_DIR": tropo.root });
->>>>>>> 3754a16b
 
   var execFileAsync = require('./utils.js').execFileAsync;
   ensureAndroidBundle(file);
@@ -94,19 +86,11 @@
   verboseLog('Running synchronously: ', file, args);
 
   // XXX a hack to always tell the scripts where warehouse is
-<<<<<<< HEAD
-  if (opts) opts.env = _.extend({
-    "METEOR_WAREHOUSE_DIR": tropo.root,
-    "USE_GLOBAL_ADK": process.env.USE_GLOBAL_ADK || "",
-    HOME: process.env.HOME
-  }, opts.env);
-=======
   opts = opts || {};
   opts.env = _.extend({ "USE_GLOBAL_ADK": "" },
                       process.env,
                       opts.env || {},
                       { "WAREHOUSE_DIR": tropo.root });
->>>>>>> 3754a16b
 
   var childProcess = execFileSync(file, args, opts);
   if (! childProcess.success)
