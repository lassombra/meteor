var _ = require('underscore');
var files = require('./files.js');
var utils = require('./utils.js');
var parseStack = require('./parse-stack.js');
var release = require('./release.js');
var catalog = require('./catalog.js');
var archinfo = require('./archinfo.js');
var Future = require('fibers/future');
var isopackets = require("./isopackets.js");
var config = require('./config.js');
var buildmessage = require('./buildmessage.js');
var util = require('util');
var child_process = require('child_process');
var webdriver = require('browserstack-webdriver');
var phantomjs = require('phantomjs');
var catalogRemote = require('./catalog-remote.js');
var Console = require('./console.js').Console;
var tropohouseModule = require('./tropohouse.js');
var packageMapModule = require('./package-map.js');
var isopackCacheModule = require('./isopack-cache.js');

// Exception representing a test failure
var TestFailure = function (reason, details) {
  var self = this;
  self.reason = reason;
  self.details = details || {};
  self.stack = (new Error).stack;
};

// Use this to decorate functions that throw TestFailure. Decorate the
// first function that should not be included in the call stack shown
// to the user.
var markStack = function (f) {
  return parseStack.markTop(f);
};

// Call from a test to throw a TestFailure exception and bail out of the test
var fail = markStack(function (reason) {
  throw new TestFailure(reason);
});

// Call from a test to assert that 'actual' is equal to 'expected',
// with 'actual' being the value that the test got and 'expected'
// being the expected value
var expectEqual = markStack(function (actual, expected) {
  var Package = isopackets.load('ejson');
  if (! Package.ejson.EJSON.equals(actual, expected)) {
    throw new TestFailure("not-equal", {
      expected: expected,
      actual: actual
    });
  }
});

// Call from a test to assert that 'actual' is truthy.
var expectTrue = markStack(function (actual) {
  if (! actual) {
    throw new TestFailure('not-true');
  }
});
// Call from a test to assert that 'actual' is falsey.
var expectFalse = markStack(function (actual) {
  if (actual) {
    throw new TestFailure('not-false');
  }
});

var expectThrows = markStack(function (f) {
  var threw = false;
  try {
    f();
  } catch (e) {
    threw = true;
  }

  if (! threw)
    throw new TestFailure("expected-exception");
});

// Execute a command synchronously, discarding stderr.
var execFileSync = function (binary, args, opts) {
  return Future.wrap(function(cb) {
    var cb2 = function(err, stdout, stderr) { cb(err, stdout); };
    child_process.execFile(binary, args, opts, cb2);
  })().wait();
};

var doOrThrow = function (f) {
  var ret;
  var messages = buildmessage.capture(function () {
    ret = f();
  });
  if (messages.hasMessages()) {
    throw Error(messages.formatMessages());
  }
  return ret;
};

// Our current strategy for running tests that need warehouses is to build all
// packages from the checkout into this temporary tropohouse directory, and for
// each test that need a fake warehouse, copy the built packages into the
// test-specific warehouse directory.  This isn't particularly fast, but it'll
// do for now. We build the packages during the first test that needs them.
var builtPackageTropohouseDir = null;
var tropohouseLocalCatalog = null;
var tropohouseIsopackCache = null;

// Let's build a minimal set of packages that's enough to get self-test
// working.  (And that doesn't need us to download any Atmosphere packages.)
var ROOT_PACKAGES_TO_BUILD_IN_SANDBOX = [
  // We need the tool in order to run from the fake warehouse at all.
  "meteor-tool",
  // We need the packages in the skeleton app in order to test 'meteor create'.
  "meteor-platform", "autopublish", "insecure"
];

var setUpBuiltPackageTropohouse = function () {
  if (builtPackageTropohouseDir)
    return;
  builtPackageTropohouseDir = files.mkdtemp('built-package-tropohouse');

  if (config.getPackagesDirectoryName() !== 'packages')
    throw Error("running self-test with METEOR_PACKAGE_SERVER_URL set?");

  var tropohouse = new tropohouseModule.Tropohouse(builtPackageTropohouseDir);
  tropohouseLocalCatalog = newSelfTestCatalog();
  var versions = {};
  _.each(
    tropohouseLocalCatalog.getAllNonTestPackageNames(),
    function (packageName) {
      versions[packageName] =
        tropohouseLocalCatalog.getLatestVersion(packageName).version;
  });
  var packageMap = new packageMapModule.PackageMap(versions, {
    localCatalog: tropohouseLocalCatalog
  });
  // Make an isopack cache that doesn't automatically save isopacks to disk and
  // has no access to versioned packages.
  tropohouseIsopackCache = new isopackCacheModule.IsopackCache({
    packageMap: packageMap,
    includeCordovaUnibuild: true
  });
  doOrThrow(function () {
    buildmessage.enterJob("building self-test packages", function () {
      // Build the packages into the in-memory IsopackCache.
      tropohouseIsopackCache.buildLocalPackages(
        ROOT_PACKAGES_TO_BUILD_IN_SANDBOX);
    });
  });

  // Save all the isopacks into builtPackageTropohouseDir/packages.  (Note that
  // we are always putting them into the default 'packages' (assuming
  // $METEOR_PACKAGE_SERVER_URL is not set in the self-test process itself) even
  // though some tests will want them to be under
  // 'packages-for-server/test-packages'; we'll fix this in _makeWarehouse.
  tropohouseIsopackCache.eachBuiltIsopack(function (name, isopack) {
    tropohouse._saveIsopack(isopack, name);
  });
};

var newSelfTestCatalog = function () {
  if (! files.inCheckout())
    throw Error("Only can build packages from a checkout");

  var catalogLocal = require('./catalog-local.js');
  var selfTestCatalog = new catalogLocal.LocalCatalog;
  var messages = buildmessage.capture(
    { title: "scanning local core packages" },
    function () {
      // When building a fake warehouse from a checkout, we use local packages,
      // but *ONLY THOSE FROM THE CHECKOUT*: not app packages or $PACKAGE_DIRS
      // packages.  One side effect of this: we really really expect them to all
      // build, and we're fine with dying if they don't (there's no worries
      // about needing to springboard).
      selfTestCatalog.initialize({
        localPackageSearchDirs: [files.pathJoin(
          files.getCurrentToolsDir(), 'packages')]
      });
    });
  if (messages.hasMessages()) {
    Console.arrowError("Errors while scanning core packages:");
    Console.printMessages(messages);
    throw new Error("scan failed?");
  }
  return selfTestCatalog;
};


///////////////////////////////////////////////////////////////////////////////
// Matcher
///////////////////////////////////////////////////////////////////////////////

// Handles the job of waiting until text is seen that matches a
// regular expression.

var Matcher = function (run) {
  var self = this;
  self.buf = "";
  self.ended = false;
  self.matchPattern = null;
  self.matchFuture = null;
  self.matchStrict = null;
  self.run = run; // used only to set a field on exceptions
};

_.extend(Matcher.prototype, {
  write: function (data) {
    var self = this;
    self.buf += data;
    self._tryMatch();
  },

  match: function (pattern, timeout, strict) {
    var self = this;
    if (self.matchFuture)
      throw new Error("already have a match pending?");
    self.matchPattern = pattern;
    self.matchStrict = strict;
    var f = self.matchFuture = new Future;
    self._tryMatch(); // could clear self.matchFuture

    var timer = null;
    if (timeout) {
      timer = setTimeout(function () {
        self.matchPattern = null;
        self.matchStrict = null;
        self.matchFuture = null;
        f['throw'](new TestFailure('match-timeout', { run: self.run }));
      }, timeout * 1000);
    }

    try {
      return f.wait();
    } finally {
      if (timer)
        clearTimeout(timer);
    }
  },

  end: function () {
    var self = this;
    self.ended = true;
    self._tryMatch();
  },

  matchEmpty: function () {
    var self = this;

    if (self.buf.length > 0) {
      Console.info("Extra junk is :", self.buf);
      throw new TestFailure('junk-at-end', { run: self.run });
    }
  },

  _tryMatch: function () {
    var self = this;

    var f = self.matchFuture;
    if (! f)
      return;

    var ret = null;

    if (self.matchPattern instanceof RegExp) {
      var m = self.buf.match(self.matchPattern);
      if (m) {
        if (self.matchStrict && m.index !== 0) {
          self.matchFuture = null;
          self.matchStrict = null;
          self.matchPattern = null;
<<<<<<< HEAD
          f['throw'](new TestFailure('junk-before', { run: self.run }));
=======
          f['throw'](new TestFailure(
            'junk-before', { run: self.run, pattern: self.matchPattern }));
>>>>>>> 8ea5618c
          return;
        }
        ret = m;
        self.buf = self.buf.slice(m.index + m[0].length);
      }
    } else {
      var i = self.buf.indexOf(self.matchPattern);
      if (i !== -1) {
        if (self.matchStrict && i !== 0) {
          self.matchFuture = null;
          self.matchStrict = null;
          self.matchPattern = null;
<<<<<<< HEAD
          f['throw'](new TestFailure('junk-before', { run: self.run }));
=======
          f['throw'](new TestFailure('junk-before',
                                     { run: self.run, pattern: self.matchPattern }));
>>>>>>> 8ea5618c
          return;
        }
        ret = self.matchPattern;
        self.buf = self.buf.slice(i + self.matchPattern.length);
      }
    }

    if (ret !== null) {
      self.matchFuture = null;
      self.matchStrict = null;
      self.matchPattern = null;
      f['return'](ret);
      return;
    }

    if (self.ended) {
      var failure = new TestFailure('no-match', { run: self.run,
                                                  pattern: self.matchPattern });
      self.matchFuture = null;
      self.matchStrict = null;
      self.matchPattern = null;
      f['throw'](failure);
      return;
    }
  }
});


///////////////////////////////////////////////////////////////////////////////
// OutputLog
///////////////////////////////////////////////////////////////////////////////

// Maintains a line-by-line merged log of multiple output channels
// (eg, stdout and stderr).

var OutputLog = function (run) {
  var self = this;

  // each entry is an object with keys 'channel', 'text', and if it is
  // the last entry and there was no newline terminator, 'bare'
  self.lines = [];

  // map from a channel name to an object representing a partially
  // read line of text on that channel. That object has keys 'text'
  // (text read), 'offset' (cursor position, equal to text.length
  // unless a '\r' has been read).
  self.buffers = {};

  // a Run, exclusively for inclusion in exceptions
  self.run = run;
};

_.extend(OutputLog.prototype, {
  write: function (channel, text) {
    var self = this;

    if (! _.has(self.buffers, 'channel'))
      self.buffers[channel] = { text: '', offset: 0};
    var b = self.buffers[channel];

    while (text.length) {
      var m = text.match(/^[^\n\r]+/);
      if (m) {
        // A run of non-control characters.
        b.text = b.text.substr(0, b.offset) +
          m[0] + b.text.substr(b.offset + m[0].length);
        b.offset += m[0].length;
        text = text.substr(m[0].length);
        continue;
      }

      if (text[0] === '\r') {
        b.offset = 0;
        text = text.substr(1);
        continue;
      }

      if (text[0] === '\n') {
        self.lines.push({ channel: channel, text: b.text });
        b.text = '';
        b.offset = 0;
        text = text.substr(1);
        continue;
      }

      throw new Error("conditions should have been exhaustive?");
    }
  },

  end: function () {
    var self = this;

    _.each(_.keys(self.buffers), function (channel) {
      if (self.buffers[channel].text.length) {
        self.lines.push({ channel: channel,
                          text: self.buffers[channel].text,
                          bare: true });
        self.buffers[channel] = { text: '', offset: 0};
      }
    });
  },

  forbid: function (pattern, channel) {
    var self = this;
    _.each(self.lines, function (line) {
      if (channel && channel !== line.channel)
        return;

      var match = (pattern instanceof RegExp) ?
        (line.text.match(pattern)) : (line.text.indexOf(pattern) !== -1);
      if (match)
        throw new TestFailure('forbidden-string-present', { run: self.run });
    });
  },

  get: function () {
    var self = this;
    return self.lines;
  }
});


///////////////////////////////////////////////////////////////////////////////
// Sandbox
///////////////////////////////////////////////////////////////////////////////

// Represents an install of the tool. Creating this creates a private
// sandbox with its own state, separate from the state of the current
// meteor install or checkout, from the user's homedir, and from the
// state of any other sandbox. It also creates an empty directory
// which will be, by default, the cwd for runs created inside the
// sandbox (you can change this with the cd() method).
//
// This will throw TestFailure if it has to build packages to set up
// the sandbox and the build fails. So, only call it from inside
// tests.
//
// options:
// - warehouse: set to sandbox the warehouse too. If you don't do
//   this, the tests are run in the same context (checkout or
//   warehouse) as the actual copy of meteor you're running (the
//   meteor in 'meteor self-test'. This may only be set when you're
//   running 'meteor self-test' from a checkout. If it is set, it
//   should look something like this:
//   {
//     version1: { tools: 'tools1', notices: (...) },
//     version2: { tools: 'tools2', upgraders: ["a"],
//     notices: (...), latest: true }
//   }
//   This would set up a simulated warehouse with two releases in it,
//   one called 'version1' and having a tools version of 'tools1', and
//   similarly with 'version2'/'tools2', with the latter being marked
//   as the latest release, and the latter also having a single
//   upgrader named "a". The releases are made by building the
//   checkout into a release, and are identical except for their
//   version names. If you pass 'notices' (which is optional), set it
//   to the verbatim contents of the notices.json file for the
//   release, as an object.
// - fakeMongo: if set, set an environment variable that causes our
//   'fake-mongod' stub process to be started instead of 'mongod'. The
//   tellMongo method then becomes available on Runs for controlling
//   the stub.
// - clients
//   - browserstack: true if browserstack clients should be used
//   - port: the port that the clients should run on

var Sandbox = function (options) {
  var self = this;
  // default options
  options = _.extend({ clients: {} }, options);

  self.root = files.mkdtemp();
  self.warehouse = null;

  self.home = files.pathJoin(self.root, 'home');
  files.mkdir(self.home, 0755);
  self.cwd = self.home;
  self.env = {};
  self.fakeMongo = options.fakeMongo;

  // By default, tests use the package server that this meteor binary is built
  // with. If a test is tagged 'test-package-server', it uses the test
  // server. Tests that publish packages should have this flag; tests that
  // assume that the release's packages can be found on the server should not.
  // Note that this only affects subprocess meteor runs, not direct invocation
  // of packageClient!
  if (_.contains(runningTest.tags, 'test-package-server')) {
    self.set('METEOR_PACKAGE_SERVER_URL', exports.testPackageServerUrl);
  }

  if (_.has(options, 'warehouse')) {
    if (!files.inCheckout())
      throw Error("make only use a fake warehouse in a checkout");
    self.warehouse = files.pathJoin(self.root, 'tropohouse');
    self._makeWarehouse(options.warehouse);
  }

  self.clients = [new PhantomClient({
    host: 'localhost',
    port: options.clients.port || 3000
  })];

  if (options.clients && options.clients.browserstack) {
    var browsers = [
      { browserName: 'firefox' },
      { browserName: 'chrome' },
      { browserName: 'internet explorer',
        browserVersion: '11' },
      { browserName: 'internet explorer',
        browserVersion: '8',
        timeout: 60 },
      { browserName: 'safari' },
      { browserName: 'android' }
    ];

    _.each(browsers, function (browser) {
      self.clients.push(new BrowserStackClient({
        host: 'localhost',
        port: 3000,
        browserName: browser.browserName,
        browserVersion: browser.browserVersion,
        timeout: browser.timeout
      }));
    });
  }

  var meteorScript = process.platform === "win32" ? "meteor.bat" : "meteor";

  // Figure out the 'meteor' to run
  if (self.warehouse)
    self.execPath = files.pathJoin(self.warehouse, meteorScript);
  else
    self.execPath = files.pathJoin(files.getCurrentToolsDir(), meteorScript);
};

_.extend(Sandbox.prototype, {
  // Create a new test run of the tool in this sandbox.
  run: function (/* arguments */) {
    var self = this;

    return new Run(self.execPath, {
      sandbox: self,
      args: _.toArray(arguments),
      cwd: self.cwd,
      env: self._makeEnv(),
      fakeMongo: self.fakeMongo
    });
  },

  // Tests a set of clients with the argument function. Each call to f(run)
  // instantiates a Run with a different client.
  // Use:
  // sandbox.testWithAllClients(function (run) {
  //   // pre-connection checks
  //   run.connectClient();
  //   // post-connection checks
  // });
  testWithAllClients: function (f) {
    var self = this;
    var argsArray = _.compact(_.toArray(arguments).slice(1));

    console.log("running test with " + self.clients.length + " client(s).");

    _.each(self.clients, function (client) {
      console.log("testing with " + client.name + "...");
      var run = new Run(self.execPath, {
        sandbox: self,
        args: argsArray,
        cwd: self.cwd,
        env: self._makeEnv(),
        fakeMongo: self.fakeMongo,
        client: client
      });
      run.baseTimeout = client.timeout;
      f(run);
    });
  },

  // Copy an app from a template into the current directory in the
  // sandbox. 'to' is the subdirectory to put the app in, and
  // 'template' is a subdirectory of tools/tests/apps to copy.
  //
  // Note that the arguments are the opposite order from 'cp'. That
  // seems more intuitive to me -- if you disagree, my apologies.
  //
  // For example:
  //   s.createApp('myapp', 'empty');
  //   s.cd('myapp');
  createApp: function (to, template, options) {
    var self = this;
    options = options || {};
    files.cp_r(files.pathJoin(files.convertToStandardPath(__dirname), 'tests',
                 'apps', template),
               files.pathJoin(self.cwd, to),
               { ignore: [/^local$/] });
    // If the test isn't explicitly managing a mock warehouse, ensure that apps
    // run with our release by default.
    if (options.release) {
      self.write(files.pathJoin(to, '.meteor/release'), options.release);
    } else if (!self.warehouse && release.current.isProperRelease()) {
      self.write(files.pathJoin(to, '.meteor/release'), release.current.name);
    }

    if (options.dontPrepareApp)
      return;

    // Prepare the app (ie, build or download packages). We give this a nice
    // long timeout, which allows the next command to not need a bloated
    // timeout. (meteor create does this anyway.)
    self.cd(to, function () {
      var run = self.run("--prepare-app");
      // XXX Can we cache the output of running this once somewhere, so that
      // multiple calls to createApp with the same template get the same cache?
      // This is a little tricky because isopack-buildinfo.json uses absolute
      // paths.
      run.waitSecs(20);
      run.expectExit(0);
    });
  },

  // Same as createApp, but with a package.
  //
  // @param packageDir  {String} The directory in which to create the package
  // @param packageName {String} The package name to create. This string will
  //                             replace all appearances of ~package-name~
  //                             in any package*.js files in the template
  // @param template    {String} The package template to use. Found as a
  //                             subdirectory in tests/packages/
  //
  // For example:
  //   s.createPackage('me_mypack', me:mypack', 'empty');
  //   s.cd('me_mypack');
  createPackage: function (packageDir, packageName, template) {
    var self = this;
    var packagePath = files.pathJoin(self.cwd, packageDir);
    var templatePackagePath = files.pathJoin(
      files.convertToStandardPath(__dirname), 'tests', 'packages', template);
    files.cp_r(templatePackagePath, packagePath);

    _.each(files.readdir(packagePath), function (file) {
      if (file.match(/^package.*\.js$/)) {
        var packageJsFile = files.pathJoin(packagePath, file);
        files.writeFile(
          packageJsFile,
          files.readFile(packageJsFile, "utf8")
            .replace("~package-name~", packageName));
      }
    });
  },

  // Change the cwd to be used for subsequent runs. For example:
  //   s.run('create', 'myapp').expectExit(0);
  //   s.cd('myapp');
  //   s.run('add', 'somepackage') ...
  // If you provide a callback, it will invoke the callback and then
  // change the cwd back to the previous value.  eg:
  //   s.cd('app1', function () {
  //     s.run('add', 'somepackage');
  //   });
  //   s.cd('app2', function () {
  //     s.run('add', 'somepackage');
  //   });
  cd: function (relativePath, callback) {
    var self = this;
    var previous = self.cwd;
    self.cwd = files.pathResolve(self.cwd, relativePath);
    if (callback) {
      callback();
      self.cwd = previous;
    }
  },

  // Set an environment variable for subsequent runs.
  set: function (name, value) {
    var self = this;
    self.env[name] = value;
  },

  // Undo set().
  unset: function (name) {
    var self = this;
    delete self.env[name];
  },

  // Write to a file in the sandbox, overwriting its current contents
  // if any. 'filename' is a path intepreted relative to the Sandbox's
  // cwd. 'contents' is a string (utf8 is assumed).
  write: function (filename, contents) {
    var self = this;
    files.writeFile(files.pathJoin(self.cwd, filename), contents, 'utf8');
  },

  // Reads a file in the sandbox as a utf8 string. 'filename' is a
  // path intepreted relative to the Sandbox's cwd.  Returns null if
  // file does not exist.
  read: function (filename) {
    var self = this;
    var file = files.pathJoin(self.cwd, filename);
    if (!files.exists(file))
      return null;
    else
      return files.readFile(files.pathJoin(self.cwd, filename), 'utf8');
  },

  // Copy the contents of one file to another.  In these series of tests, we often
  // want to switch contents of package.js files. It is more legible to copy in
  // the backup file rather than trying to write into it manually.
  cp: function(from, to) {
    var self = this;
    var contents = self.read(from);
    if (!contents) {
      throw new Error("File " + from + " does not exist.");
    };
    self.write(to, contents);
  },

  // Delete a file in the sandbox. 'filename' is as in write().
  unlink: function (filename) {
    var self = this;
    files.unlink(files.pathJoin(self.cwd, filename));
  },

  // Make a directory in the sandbox. 'filename' is as in write().
  mkdir: function (dirname) {
    var self = this;
    var dirPath = files.pathJoin(self.cwd, dirname);
    if (! files.exists(dirPath)) {
      files.mkdir(dirPath);
    }
  },

  // Rename something in the sandbox. 'oldName' and 'newName' are as in write().
  rename: function (oldName, newName) {
    var self = this;
    files.rename(files.pathJoin(self.cwd, oldName),
                 files.pathJoin(self.cwd, newName));
  },

  // Return the current contents of .meteorsession in the sandbox.
  readSessionFile: function () {
    var self = this;
    return files.readFile(files.pathJoin(self.root, '.meteorsession'), 'utf8');
  },

  // Overwrite .meteorsession in the sandbox with 'contents'. You
  // could use this in conjunction with readSessionFile to save and
  // restore authentication states.
  writeSessionFile: function (contents) {
    var self = this;
    return files.writeFile(files.pathJoin(self.root, '.meteorsession'),
                           contents, 'utf8');
  },

  _makeEnv: function () {
    var self = this;
    var env = _.clone(self.env);
    env.METEOR_SESSION_FILE = files.convertToOSPath(
      files.pathJoin(self.root, '.meteorsession'));

    if (self.warehouse) {
      // Tell it where the warehouse lives.
      env.METEOR_WAREHOUSE_DIR = files.convertToOSPath(self.warehouse);

      if (! _.contains(runningTest.tags, 'test-package-server')) {
        // Don't ever try to refresh the stub catalog we made.
        // (It's OK to refresh a catalog for the test package server though.)
        env.METEOR_OFFLINE_CATALOG = "t";
      }
    }

    // By default (ie, with no mock warehouse and no --release arg) we should be
    // testing the actual release this is built in, so we pretend that it is the
    // latest release.
    if (!self.warehouse && release.current.isProperRelease())
      env.METEOR_TEST_LATEST_RELEASE = release.current.name;
    return env;
  },

  // Writes a stub warehouse (really a tropohouse) to the directory
  // self.warehouse. This warehouse only contains a meteor-tool package and some
  // releases containing that tool only (and no packages).
  //
  // packageServerUrl indicates which package server we think we are using. Use
  // the default, if we do not pass this in; you should pass it in any case that
  // you will be specifying $METEOR_PACKAGE_SERVER_URL in the environment of a
  // command you are running in this sandbox.
  _makeWarehouse: function (releases) {
    var self = this;

    // Ensure we have a tropohouse to copy stuff out of.
    setUpBuiltPackageTropohouse();

    var serverUrl = self.env.METEOR_PACKAGE_SERVER_URL;
    var packagesDirectoryName = config.getPackagesDirectoryName(serverUrl);
    files.cp_r(files.pathJoin(builtPackageTropohouseDir, 'packages'),
               files.pathJoin(self.warehouse, packagesDirectoryName),
               { preserveSymlinks: true });

    var stubCatalog = {
      syncToken: {},
      formatVersion: "1.0",
      collections: {
        packages: [],
        versions: [],
        builds: [],
        releaseTracks: [],
        releaseVersions: []
      }
    };

    var packageVersions = {};
    var toolPackageVersion = null;

    tropohouseIsopackCache.eachBuiltIsopack(function (packageName, isopack) {
      var packageRec = tropohouseLocalCatalog.getPackage(packageName);
      if (! packageRec)
        throw Error("no package record for " + packageName);
      stubCatalog.collections.packages.push(packageRec);

      var versionRec = tropohouseLocalCatalog.getLatestVersion(packageName);
      if (! versionRec)
        throw Error("no version record for " + packageName);
      stubCatalog.collections.versions.push(versionRec);

      stubCatalog.collections.builds.push({
        buildArchitectures: isopack.buildArchitectures(),
        versionId: versionRec._id,
        _id: utils.randomToken()
      });

      if (packageName === "meteor-tool") {
        toolPackageVersion = versionRec.version;
      } else {
        packageVersions[packageName] = versionRec.version;
      }
    });

    if (! toolPackageVersion)
      throw Error("no meteor-tool?");

    stubCatalog.collections.releaseTracks.push({
      name: catalog.DEFAULT_TRACK,
      _id: utils.randomToken()
    });

    // Now create each requested release.
    _.each(releases, function (configuration, releaseName) {
      // Release info
      stubCatalog.collections.releaseVersions.push({
        track: catalog.DEFAULT_TRACK,
        _id: Math.random().toString(),
        version: releaseName,
        orderKey: releaseName,
        description: "test release " + releaseName,
        recommended: !!configuration.recommended,
        // XXX support multiple tools packages for springboard tests
        tool: "meteor-tool@" + toolPackageVersion,
        packages: packageVersions
      });
    });

    var dataFile = config.getPackageStorage({
      root: self.warehouse,
      serverUrl: serverUrl
    });
    self.warehouseOfficialCatalog = new catalogRemote.RemoteCatalog();
    self.warehouseOfficialCatalog.initialize({
      packageStorage: dataFile
    });
    self.warehouseOfficialCatalog.insertData(stubCatalog);

    // And a cherry on top
    // XXX this is hacky
    files.linkToMeteorScript(
      files.pathJoin(self.warehouse, packagesDirectoryName, "meteor-tool", toolPackageVersion,
        'mt-' + archinfo.host(), 'meteor'),
      files.pathJoin(self.warehouse, 'meteor'));
  }
});

///////////////////////////////////////////////////////////////////////////////
// Client
///////////////////////////////////////////////////////////////////////////////

var Client = function (options) {
  var self = this;

  self.host = options.host;
  self.port = options.port;
  self.url = "http://" + self.host + ":" + self.port + '/' +
    (Math.random() * 0x100000000 + 1).toString(36);
  self.timeout = options.timeout || 40;

  if (! self.connect || ! self.stop) {
    console.log("Missing methods in subclass of Client.");
  }
};

// PhantomClient
var PhantomClient = function (options) {
  var self = this;
  Client.apply(this, arguments);

  self.name = "phantomjs";
  self.process = null;

  self._logError = true;
};

util.inherits(PhantomClient, Client);

_.extend(PhantomClient.prototype, {
  connect: function () {
    var self = this;

    var phantomPath = phantomjs.path;

    var scriptPath = files.pathJoin(files.getCurrentToolsDir(), "tools",
      "phantom", "open-url.js");
    self.process = child_process.execFile(phantomPath, ["--load-images=no",
      files.convertToOSPath(scriptPath), self.url],
      {}, function (error, stdout, stderr) {
        if (self._logError && error) {
          console.log("PhantomJS exited with error ", error, "\nstdout:\n", stdout, "\nstderr:\n", stderr);
        }
      });
  },

  stop: function() {
    var self = this;
    // Suppress the expected SIGTERM exit 'failure'
    self._logError = false;
    self.process && self.process.kill();
    self.process = null;
  }
});

// BrowserStackClient
var browserStackKey = null;

var BrowserStackClient = function (options) {
  var self = this;
  Client.apply(this, arguments);

  self.tunnelProcess = null;
  self.driver = null;

  self.browserName = options.browserName;
  self.browserVersion = options.browserVersion;

  self.name = "BrowserStack - " + self.browserName;
  if (self.browserVersion) {
    self.name += " " + self.browserVersion;
  }
};

util.inherits(BrowserStackClient, Client);

_.extend(BrowserStackClient.prototype, {
  connect: function () {
    var self = this;

    // memoize the key
    if (browserStackKey === null)
      browserStackKey = self._getBrowserStackKey();
    if (! browserStackKey)
      throw new Error("BrowserStack key not found. Ensure that you " +
        "have installed your S3 credentials.");

    var capabilities = {
      'browserName' : self.browserName,
      'browserstack.user' : 'meteor',
      'browserstack.local' : 'true',
      'browserstack.key' : browserStackKey
    };

    if (self.browserVersion) {
      capabilities.browserVersion = self.browserVersion;
    }

    self._launchBrowserStackTunnel(function (error) {
      if (error)
        throw error;

      self.driver = new webdriver.Builder().
        usingServer('http://hub.browserstack.com/wd/hub').
        withCapabilities(capabilities).
        build();
      self.driver.get(self.url);
    });
  },

  stop: function() {
    var self = this;
    self.tunnelProcess && self.tunnelProcess.kill();
    self.tunnelProcess = null;

    self.driver && self.driver.quit();
    self.driver = null;
  },

  _getBrowserStackKey: function () {
    var outputDir = files.pathJoin(files.mkdtemp(), "key");

    try {
      execFileSync("s3cmd", ["get",
        "s3://meteor-browserstack-keys/browserstack-key",
        outputDir
      ]);

      return files.readFile(outputDir, "utf8").trim();
    } catch (e) {
      return null;
    }
  },

  _launchBrowserStackTunnel: function (callback) {
    var self = this;
    var browserStackPath =
      files.pathJoin(files.getDevBundle(), 'bin', 'BrowserStackLocal');
    files.chmod(browserStackPath, 0755);

    var args = [
      browserStackPath,
      browserStackKey,
      [self.host, self.port, 0].join(','),
      // Disable Live Testing and Screenshots, just test with Automate.
      '-onlyAutomate',
      // Do not wait for the server to be ready to spawn the process.
      '-skipCheck'
    ];
    self.tunnelProcess = child_process.execFile(
      '/bin/bash',
      ['-c', args.join(' ')]
    );

    // Called when the SSH tunnel is established.
    self.tunnelProcess.stdout.on('data', function(data) {
      if (data.toString().match(/You can now access your local server/))
        callback();
    });
  }
});

///////////////////////////////////////////////////////////////////////////////
// Run
///////////////////////////////////////////////////////////////////////////////

// Represents a test run of the tool (except we also use it in
// tests/old.js to run Node scripts). Typically created through the
// run() method on Sandbox, but can also be created directly, say if
// you want to do something other than invoke the 'meteor' command in
// a nice sandbox.
//
// Options: args, cwd, env
//
// The 'execPath' argument and the 'cwd' option are assumed to be standard
// paths.
//
// Arguments in the 'args' option are not assumed to be standard paths, so
// calling any of the 'files.*' methods on them is not safe.
var Run = function (execPath, options) {
  var self = this;

  self.execPath = execPath;
  self.cwd = options.cwd || files.convertToStandardPath(process.cwd());
  self.env = options.env || {};
  self._args = [];
  self.proc = null;
  self.baseTimeout = 20;
  self.extraTime = 0;
  self.client = options.client;

  self.stdoutMatcher = new Matcher(self);
  self.stderrMatcher = new Matcher(self);
  self.outputLog = new OutputLog(self);

  self.exitStatus = undefined; // 'null' means failed rather than exited
  self.exitFutures = [];

  var opts = options.args || [];
  self.args.apply(self, opts || []);

  self.fakeMongoPort = null;
  self.fakeMongoConnection = null;
  if (options.fakeMongo) {
    self.fakeMongoPort = require('./utils.js').randomPort();
    self.env.METEOR_TEST_FAKE_MONGOD_CONTROL_PORT = self.fakeMongoPort;
  }

  runningTest.onCleanup(function () {
    self._stopWithoutWaiting();
  });
};

_.extend(Run.prototype, {
  // Set command-line arguments. This may be called multiple times as
  // long as the run has not yet started (the run starts after the
  // first call to a function that requires it, like match()).
  //
  // Pass as many arguments as you want. Non-object values will be
  // cast to string, and object values will be treated as maps from
  // option names to values.
  args: function (/* arguments */) {
    var self = this;

    if (self.proc)
      throw new Error("already started?");

    _.each(_.toArray(arguments), function (a) {
      if (typeof a !== "object") {
        self._args.push('' + a);
      } else {
        _.each(a, function (value, key) {
          self._args.push("--" + key);
          self._args.push('' + value);
        });
      }
    });
  },

  connectClient: function () {
    var self = this;
    if (! self.client)
      throw new Error("Must create Run with a client to use connectClient().");

    self._ensureStarted();
    self.client.connect();
  },

  _exited: function (status) {
    var self = this;

    if (self.exitStatus !== undefined)
      throw new Error("already exited?");

    self.client && self.client.stop();

    self.exitStatus = status;
    var exitFutures = self.exitFutures;
    self.exitFutures = null;
    _.each(exitFutures, function (f) {
      f['return']();
    });

    self.stdoutMatcher.end();
    self.stderrMatcher.end();
  },

  _ensureStarted: function () {
    var self = this;

    if (self.proc)
      return;

    var env = _.clone(process.env);
    _.extend(env, self.env);

    self.proc = child_process.spawn(files.convertToOSPath(self.execPath),
      self._args, {
        cwd: files.convertToOSPath(self.cwd),
        env: env
      });

    self.proc.on('close', function (code, signal) {
      if (self.exitStatus === undefined)
        self._exited({ code: code, signal: signal });
    });

    self.proc.on('exit', function (code, signal) {
      if (self.exitStatus === undefined)
        self._exited({ code: code, signal: signal });
    });

    self.proc.on('error', function (err) {
      if (self.exitStatus === undefined)
        self._exited(null);
    });

    self.proc.stdout.setEncoding('utf8');
    self.proc.stdout.on('data', function (data) {
      self.outputLog.write('stdout', data);
      self.stdoutMatcher.write(data);
    });

    self.proc.stderr.setEncoding('utf8');
    self.proc.stderr.on('data', function (data) {
      self.outputLog.write('stderr', data);
      self.stderrMatcher.write(data);
    });
  },

  // Wait until we get text on stdout that matches 'pattern', which
  // may be a regular expression or a string. Consume stdout up to
  // that point. If this pattern does not appear after a timeout (or
  // the program exits before emitting the pattern), fail.
  match: markStack(function (pattern, _strict) {
    var self = this;
    self._ensureStarted();

    var timeout = self.baseTimeout + self.extraTime;
    timeout *= utils.timeoutScaleFactor;
    self.extraTime = 0;
    return self.stdoutMatcher.match(pattern, timeout, _strict);
  }),

  // As expect(), but for stderr instead of stdout.
  matchErr: markStack(function (pattern, _strict) {
    var self = this;
    self._ensureStarted();

    var timeout = self.baseTimeout + self.extraTime;
    timeout *= utils.timeoutScaleFactor;
    self.extraTime = 0;
    return self.stderrMatcher.match(pattern, timeout, _strict);
  }),

  // Like match(), but won't skip ahead looking for a match. It must
  // follow immediately after the last thing we matched or read.
  read: markStack(function (pattern) {
    return this.match(pattern, true);
  }),

  // As read(), but for stderr instead of stdout.
  readErr: markStack(function (pattern) {
    return this.matchErr(pattern, true);
  }),

  // Assert that 'pattern' (again, a regexp or string) has not
  // occurred on stdout at any point so far in this run. Currently
  // this works on complete lines, so unlike match() and read(),
  // 'pattern' cannot span multiple lines, and furthermore if it is
  // called before the end of the program, it may not see text on a
  // partially read line. We could lift these restrictions easily, but
  // there may not be any benefit since the usual way to use this is
  // to call it after expectExit or expectEnd.
  forbid: markStack(function (pattern) {
    this._ensureStarted();
    this.outputLog.forbid(pattern, 'stdout');
  }),

  // As forbid(), but for stderr instead of stdout.
  forbidErr: markStack(function (pattern) {
    this._ensureStarted();
    this.outputLog.forbid(pattern, 'stderr');
  }),

  // Combination of forbid() and forbidErr(). Forbids the pattern on
  // both stdout and stderr.
  forbidAll: markStack(function (pattern) {
    this._ensureStarted();
    this.outputLog.forbid(pattern);
  }),

  // Expect the program to exit without anything further being
  // printed on either stdout or stderr.
  expectEnd: markStack(function () {
    var self = this;
    self._ensureStarted();

    var timeout = self.baseTimeout + self.extraTime;
    timeout *= utils.timeoutScaleFactor;
    self.extraTime = 0;
    self.expectExit();

    self.stdoutMatcher.matchEmpty();
    self.stderrMatcher.matchEmpty();
  }),

  // Expect the program to exit with the given (numeric) exit
  // status. Fail if the process exits with a different code, or if
  // the process does not exit after a timeout. You can also omit the
  // argument to simply wait for the program to exit.
  expectExit: markStack(function (code) {
    var self = this;
    self._ensureStarted();

    if (self.exitStatus === undefined) {
      var timeout = self.baseTimeout + self.extraTime;
      timeout *= utils.timeoutScaleFactor;
      self.extraTime = 0;

      var fut = new Future;
      self.exitFutures.push(fut);
      var timer = setTimeout(function () {
        self.exitFutures = _.without(self.exitFutures, fut);
        fut['throw'](new TestFailure('exit-timeout', { run: self }));
      }, timeout * 1000);

      try {
        fut.wait();
      } finally {
        clearTimeout(timer);
      }
    }

    if (! self.exitStatus)
      throw new TestFailure('spawn-failure', { run: self });
    if (code !== undefined && self.exitStatus.code !== code) {
      throw new TestFailure('wrong-exit-code', {
        expected: { code: code },
        actual: self.exitStatus,
        run: self
      });
    }
  }),

  // Extend the timeout for the next operation by 'secs' seconds.
  waitSecs: function (secs) {
    var self = this;
    self.extraTime += secs;
  },

  // Send 'string' to the program on its stdin.
  write: function (string) {
    var self = this;
    self._ensureStarted();
    self.proc.stdin.write(string);
  },

  // Kill the program and then wait for it to actually exit.
  stop: markStack(function () {
    var self = this;
    if (self.exitStatus === undefined) {
      self._ensureStarted();
      self.client && self.client.stop();
      self._killProcess();
      self.expectExit();
    }
  }),

  // Like stop, but doesn't wait for it to exit.
  _stopWithoutWaiting: function () {
    var self = this;
    if (self.exitStatus === undefined && self.proc) {
      self.client && self.client.stop();
      self._killProcess();
    }
  },

  // Kills the running process and it's child processes
  _killProcess: function () {
    if (!this.proc)
      throw new Error("Unexpected: `this.proc` undefined when calling _killProcess");

    if (process.platform === "win32") {
      // looks like in Windows `self.proc.kill()` doesn't kill child
      // processes.
      utils.execFileSync("taskkill", ["/pid", this.proc.pid, '/f', '/t']);
    } else {
      this.proc.kill();
    }
  },

  // If the fakeMongo option was set, sent a command to the stub
  // mongod. Available commands currently are:
  //
  // - { stdout: "xyz" } to make fake-mongod write "xyz" to stdout
  // - { stderr: "xyz" } likewise for stderr
  // - { exit: 123 } to make fake-mongod exit with code 123
  //
  // Blocks until a connection to fake-mongod can be
  // established. Throws a TestFailure if it cannot be established.
  tellMongo: markStack(function (command) {
    var self = this;

    if (! self.fakeMongoPort)
      throw new Error("fakeMongo option on sandbox must be set");

    self._ensureStarted();

    // If it's the first time we've called tellMongo on this sandbox,
    // open a connection to fake-mongod. Wait up to 10 seconds for it
    // to accept the connection, retrying every 100ms.
    //
    // XXX we never clean up this connection. Hopefully once
    // fake-mongod has dropped its end of the connection, and we hold
    // no reference to our end, it will get gc'd. If not, that's not
    // great, but it probably doesn't actually create any practical
    // problems since this is only for testing.
    if (! self.fakeMongoConnection) {
      var net = require('net');

      var lastStartTime = 0;
      for (var attempts = 0; ! self.fakeMongoConnection && attempts < 100;
           attempts ++) {
        // Throttle attempts to one every 100ms
        utils.sleepMs((lastStartTime + 100) - (+ new Date));
        lastStartTime = +(new Date);

        // Use an anonymous function so that each iteration of the
        // loop gets its own values of 'fut' and 'conn'.
        (function () {
          var fut = new Future;
          var conn = net.connect(self.fakeMongoPort, function () {
            if (fut)
              fut['return'](true);
          });
          conn.setNoDelay();
          conn.on('error', function () {
            if (fut)
              fut['return'](false);
          });
          setTimeout(function () {
            if (fut)
              fut['return'](false); // 100ms connection timeout
          }, 100);

          // This is all arranged so that if a previous attempt
          // belatedly succeeds, somehow, we ignore it.
          if (fut.wait())
            self.fakeMongoConnection = conn;
          fut = null;
        })();
      }

      if (! self.fakeMongoConnection)
        throw new TestFailure("mongo-not-running", { run: self });
    }

    self.fakeMongoConnection.write(JSON.stringify(command) + "\n");
    // If we told it to exit, then we should close our end and connect again if
    // asked to send more.
    if (command.exit) {
      self.fakeMongoConnection.end();
      self.fakeMongoConnection = null;
    }
  })
});


///////////////////////////////////////////////////////////////////////////////
// Defining tests
///////////////////////////////////////////////////////////////////////////////

var Test = function (options) {
  var self = this;
  self.name = options.name;
  self.file = options.file;
  self.fileHash = options.fileHash;
  self.tags = options.tags || [];
  self.f = options.func;
  self.cleanupHandlers = [];
};

_.extend(Test.prototype, {
  onCleanup: function (cleanupHandler) {
    this.cleanupHandlers.push(cleanupHandler);
  },
  cleanup: function () {
    var self = this;
    _.each(self.cleanupHandlers, function (cleanupHandler) {
      cleanupHandler();
    });
    self.cleanupHandlers = [];
  }
});

var allTests = null;
var fileBeingLoaded = null;
var fileBeingLoadedHash = null;
var runningTest = null;
var getAllTests = function () {
  if (allTests)
    return allTests;
  allTests = [];

  // Load all files in the 'tests' directory that end in .js. They
  // are supposed to then call define() to register their tests.
  var testdir = files.pathJoin(__dirname, 'tests');
  var filenames = files.readdir(testdir);
  _.each(filenames, function (n) {
    if (! n.match(/^[^.].*\.js$/)) // ends in '.js', doesn't start with '.'
      return;
    try {
      if (fileBeingLoaded)
        throw new Error("called recursively?");
      fileBeingLoaded = files.pathBasename(n, '.js');

      var fullPath = files.pathJoin(testdir, n);
      var contents = files.readFile(fullPath, 'utf8');
      fileBeingLoadedHash =
        require('crypto').createHash('sha1').update(contents).digest('hex');

      require(files.pathJoin(testdir, n));
    } finally {
      fileBeingLoaded = null;
      fileBeingLoadedHash = null;
    }
  });

  return allTests;
};

var define = function (name, tagsList, f) {
  if (typeof tagsList === "function") {
    // tagsList is optional
    f = tagsList;
    tagsList = [];
  }

  var tags = tagsList.slice();
  tags.sort();

  allTests.push(new Test({
    name: name,
    tags: tags,
    file: fileBeingLoaded,
    fileHash: fileBeingLoadedHash,
    func: f
  }));
};

///////////////////////////////////////////////////////////////////////////////
// Choosing tests
///////////////////////////////////////////////////////////////////////////////

var tagDescriptions = {
  checkout: 'can only run from checkouts',
  net: 'require an internet connection',
  slow: 'take quite a long time; use --slow to include',
  cordova: 'requires Cordova support in tool (eg not on Windows)',
  windows: 'runs only on Windows',
  // these are pseudo-tags, assigned to tests when you specify
  // --changed, --file, or a pattern argument
  unchanged: 'unchanged since last pass',
  'non-matching': "don't match specified pattern",
  'in other files': ""
};

// Returns a TestList object representing a filtered list of tests,
// according to the options given (which are based closely on the
// command-line arguments).  Used as the first step of both listTests
// and runTests.
//
// Options: testRegexp, fileRegexp, onlyChanged, offline, includeSlowTests
var getFilteredTests = function (options) {
  options = options || {};

  var allTests = getAllTests();

  if (allTests.length) {
    var testState = readTestState();

    // Add pseudo-tags 'non-matching', 'unchanged', and 'in other files'
    // (but only so that we can then skip tests with those tags)
    allTests = allTests.map(function (test) {
      var newTags = [];

      if (options.fileRegexp && ! options.fileRegexp.test(test.file)) {
        newTags.push('in other files');
      } else if (options.testRegexp && ! options.testRegexp.test(test.name)) {
        newTags.push('non-matching');
      } else if (options.onlyChanged &&
                 test.fileHash === testState.lastPassedHashes[test.file]) {
        newTags.push('unchanged');
      }

      if (! newTags.length) {
        return test;
      }

      return _.extend({}, test, { tags: test.tags.concat(newTags) });
    });
  }

  // (order of tags is significant to the "skip counts" that are displayed)
  var tagsToSkip = [];
  if (options.fileRegexp) {
    tagsToSkip.push('in other files');
  }
  if (options.testRegexp) {
    tagsToSkip.push('non-matching');
  }
  if (options.onlyChanged) {
    tagsToSkip.push('unchanged');
  }
  if (! files.inCheckout()) {
    tagsToSkip.push('checkout');
  }
  if (options.offline) {
    tagsToSkip.push('net');
  }
  if (! options.includeSlowTests) {
    tagsToSkip.push('slow');
  }

  if (process.platform === "win32") {
    tagsToSkip.push("cordova");
    tagsToSkip.push("yet-unsolved-windows-failure");
  } else {
    tagsToSkip.push("windows");
  }

  return new TestList(allTests, tagsToSkip, testState);
};

// A TestList is the result of getFilteredTests.  It holds the original
// list of all tests, the filtered list, and stats on how many tests
// were skipped (see generateSkipReport).
//
// TestList also has code to save the hashes of files where all tests
// ran and passed (for the `--changed` option).  If a testState is
// provided, the notifyFailed and saveTestState can be used to modify
// the testState appropriately and write it out.
var TestList = function (allTests, tagsToSkip, testState) {
  tagsToSkip = (tagsToSkip || []);
  testState = (testState || null); // optional

  var self = this;
  self.allTests = allTests;
  self.skippedTags = tagsToSkip;
  self.skipCounts = {};
  self.testState = testState;

  _.each(tagsToSkip, function (tag) {
    self.skipCounts[tag] = 0;
  });

  self.fileInfo = {}; // path -> {hash, hasSkips, hasFailures}

  self.filteredTests = _.filter(allTests, function (test) {

    if (! self.fileInfo[test.file]) {
      self.fileInfo[test.file] = {
        hash: test.fileHash,
        hasSkips: false,
        hasFailures: false
      };
    }
    var fileInfo = self.fileInfo[test.file];

    // We look for tagsToSkip *in order*, and when we decide to
    // skip a test, we don't keep looking at more tags, and we don't
    // add the test to any further "skip counts".
    return !_.any(tagsToSkip, function (tag) {
      if (_.contains(test.tags, tag)) {
        self.skipCounts[tag]++;
        fileInfo.hasSkips = true;
        return true;
      } else {
        return false;
      }
    });
  });
};

// Mark a test's file as having failures.  This prevents
// saveTestState from saving its hash as a potentially
// "unchanged" file to be skipped in a future run.
TestList.prototype.notifyFailed = function (test) {
  this.fileInfo[test.file].hasFailures = true;
};

// If this TestList was constructed with a testState,
// modify it and write it out based on which tests
// were skipped and which tests had failures.
TestList.prototype.saveTestState = function () {
  var self = this;
  var testState = self.testState;
  if (! (testState && self.filteredTests.length)) {
    return;
  }

  _.each(self.fileInfo, function (info, f) {
    if (info.hasFailures) {
      delete testState.lastPassedHashes[f];
    } else if (! info.hasSkips) {
      testState.lastPassedHashes[f] = info.hash;
    }
  });

  writeTestState(testState);
};

// Return a string like "Skipped 1 foo test\nSkipped 5 bar tests\n"
TestList.prototype.generateSkipReport = function () {
  var self = this;
  var result = '';

  _.each(self.skippedTags, function (tag) {
    var count = self.skipCounts[tag];
    if (count) {
      var noun = "test" + (count > 1 ? "s" : ""); // "test" or "tests"
      // "non-matching tests" or "tests in other files"
      var nounPhrase = (/ /.test(tag) ?
                        (noun + " " + tag) : (tag + " " + noun));
      // " (foo)" or ""
      var parenthetical = (tagDescriptions[tag] ? " (" +
                           tagDescriptions[tag] + ")" : '');
      result += ("Skipped " + count + " " + nounPhrase + parenthetical + '\n');
    }
  });

  return result;
};

var getTestStateFilePath = function () {
  return files.pathJoin(files.getHomeDir(), '.meteortest');
};

var readTestState = function () {
  var testStateFile = getTestStateFilePath();
  var testState;
  if (files.exists(testStateFile))
    testState = JSON.parse(files.readFile(testStateFile, 'utf8'));
  if (! testState || testState.version !== 1)
    testState = { version: 1, lastPassedHashes: {} };
  return testState;
};

var writeTestState = function (testState) {
  var testStateFile = getTestStateFilePath();
  files.writeFile(testStateFile, JSON.stringify(testState), 'utf8');
};

// Same options as getFilteredTests.  Writes to stdout and stderr.
var listTests = function (options) {
  var testList = getFilteredTests(options);

  if (! testList.allTests.length) {
    Console.error("No tests defined.\n");
    return;
  }

  _.each(_.groupBy(testList.filteredTests, 'file'), function (tests, file) {
    Console.rawInfo(file + ':\n');
    _.each(tests, function (test) {
      Console.rawInfo('  - ' + test.name +
                      (test.tags.length ? ' [' + test.tags.join(' ') + ']'
                      : '') + '\n');
    });
  });

  Console.error();
  Console.error(testList.filteredTests.length + " tests listed.");
  Console.error(testList.generateSkipReport());
};

///////////////////////////////////////////////////////////////////////////////
// Running tests
///////////////////////////////////////////////////////////////////////////////

// options: onlyChanged, offline, includeSlowTests, historyLines, testRegexp,
//          fileRegexp,
//          clients:
//             - browserstack (need s3cmd credentials)
var runTests = function (options) {
  var testList = getFilteredTests(options);

  if (! testList.allTests.length) {
    Console.error("No tests defined.");
    return 0;
  }

  var totalRun = 0;
  var failedTests = [];

  _.each(testList.filteredTests, function (test) {
    totalRun++;
    Console.error(test.file + ": " + test.name + " ... ");

    var failure = null;
    try {
      runningTest = test;
      var startTime = +(new Date);
      test.f(options);
    } catch (e) {
      failure = e;
    } finally {
      runningTest = null;
      test.cleanup();
    }

    if (failure) {
      Console.error("... fail!", Console.options({ indent: 2 }));
      failedTests.push(test);
      testList.notifyFailed(test);

      if (failure instanceof TestFailure) {
        var frames = parseStack.parse(failure);
        var relpath = files.pathRelative(files.getCurrentToolsDir(),
                                         frames[0].file);
        Console.rawError("  => " + failure.reason + " at " +
                         relpath + ":" + frames[0].line + "\n");
        if (failure.reason === 'no-match' || failure.reason === 'junk-before') {
          Console.arrowError("Pattern: " + failure.details.pattern, 2);
        }
        if (failure.reason === "wrong-exit-code") {
          var s = function (status) {
            return status.signal || ('' + status.code) || "???";
          };

          Console.rawError(
            "  => " + "Expected: " + s(failure.details.expected) +
              "; actual: " + s(failure.details.actual) + "\n");
        }
        if (failure.reason === 'expected-exception') {
        }
        if (failure.reason === 'not-equal') {
          Console.rawError(
            "  => " + "Expected: " + JSON.stringify(failure.details.expected) +
              "; actual: " + JSON.stringify(failure.details.actual) + "\n");
        }

        if (failure.details.run) {
          failure.details.run.outputLog.end();
          var lines = failure.details.run.outputLog.get();
          if (! lines.length) {
            Console.arrowError("No output", 2);
          } else {
            var historyLines = options.historyLines || 100;

            Console.arrowError("Last " + historyLines + " lines:", 2);
            _.each(lines.slice(-historyLines), function (line) {
              Console.rawError("  " +
                               (line.channel === "stderr" ? "2| " : "1| ") +
                               line.text +
                               (line.bare ? "%" : "") + "\n");
            });
          }
        }

        if (failure.details.messages) {
          Console.arrowError("Errors while building:", 2);
          Console.rawError(failure.details.messages.formatMessages() + "\n");
        }
      } else {
        Console.rawError("  => Test threw exception: " + failure.stack + "\n");
      }
    } else {
      var durationMs = +(new Date) - startTime;
      Console.error(
        "... ok (" + durationMs + " ms)",
        Console.options({ indent: 2 }));
    }
  });

  testList.saveTestState();

  if (totalRun > 0)
    Console.error();

  Console.error(testList.generateSkipReport());

  if (testList.filteredTests.length === 0) {
    Console.error("No tests run.");
    return 0;
  } else if (failedTests.length === 0) {
    var disclaimers = '';
    if (testList.filteredTests.length < testList.allTests.length)
      disclaimers += " other";
    Console.error("All" + disclaimers + " tests passed.");
    return 0;
  } else {
    var failureCount = failedTests.length;
    Console.error(failureCount + " failure" +
                  (failureCount > 1 ? "s" : "") + ":");
    _.each(failedTests, function (test) {
      Console.rawError("  - " + test.file + ": " + test.name + "\n");
    });
    return 1;
  }
};

// To create self-tests:
//
// Create a new .js file in the tests directory. It will be picked
// up automatically.
//
// Start your file with something like:
//   var selftest = require('../selftest.js');
//   var Sandbox = selftest.Sandbox;
//
// Define tests with:
//   selftest.define("test-name", ['tag1', 'tag2'], function () {
//     ...
//   });
//
// The tags are used to group tests. Currently used tags:
//   - 'checkout': should only be run when we're running from a
//     checkout as opposed to a released copy.
//   - 'net': test requires an internet connection. Not going to work
//     if you're on a plane; will be skipped if we appear to be
//     offline unless run with 'self-test --force-online'.
//   - 'slow': test is slow enough that you don't want to run it
//     except on purpose. Won't run unless you say 'self-test --slow'.
//
// If you don't want to set any tags, you can omit that parameter
// entirely.
//
// Inside your test function, first create a Sandbox object, then call
// the run() method on the sandbox to set up a new run of meteor with
// arguments of your choice, and then use functions like match(),
// write(), and expectExit() to script that run.

_.extend(exports, {
  runTests: runTests,
  listTests: listTests,
  markStack: markStack,
  define: define,
  Sandbox: Sandbox,
  Run: Run,
  fail: fail,
  expectEqual: expectEqual,
  expectThrows: expectThrows,
  expectTrue: expectTrue,
  expectFalse: expectFalse,
  execFileSync: execFileSync,
  doOrThrow: doOrThrow,
  testPackageServerUrl: config.getTestPackageServerUrl()
});<|MERGE_RESOLUTION|>--- conflicted
+++ resolved
@@ -268,12 +268,9 @@
           self.matchFuture = null;
           self.matchStrict = null;
           self.matchPattern = null;
-<<<<<<< HEAD
-          f['throw'](new TestFailure('junk-before', { run: self.run }));
-=======
+          Console.info("Extra junk is: ", self.buf.substr(0, m.index));
           f['throw'](new TestFailure(
             'junk-before', { run: self.run, pattern: self.matchPattern }));
->>>>>>> 8ea5618c
           return;
         }
         ret = m;
@@ -286,12 +283,9 @@
           self.matchFuture = null;
           self.matchStrict = null;
           self.matchPattern = null;
-<<<<<<< HEAD
-          f['throw'](new TestFailure('junk-before', { run: self.run }));
-=======
+          Console.info("Extra junk is: ", self.buf.substr(0, i));
           f['throw'](new TestFailure('junk-before',
                                      { run: self.run, pattern: self.matchPattern }));
->>>>>>> 8ea5618c
           return;
         }
         ret = self.matchPattern;
