>>>
(the first line of each entry is the summary for autogenerated command lists)
Usage: meteor [--release <release>] [--help] <command> [args]
       meteor help <command>
       meteor [--version] [--arch]

With no arguments, 'meteor' runs the project in the current
directory in local development mode. You can run it from the root
directory of the project or from any subdirectory.

Use 'meteor create <name>' to create a new Meteor project.

Commands:
{{commands}}

See 'meteor help <command>' for details on a command.


>>> run
[default] Run this project in local development mode.
Usage: meteor run [platform..] [options]

Searches upward from the current directory for the root directory of a
Meteor project, then runs that project in local development
mode. You can use the application by pointing your web browser at
localhost:3000. No internet connection is required.

Whenever you change any of the application's source files, the changes
are automatically detected and applied to the running application.

The application's database persists between runs. It's stored under
the .meteor directory in the root of the project.

You can specify additional platforms where the app should be run if they have
been previously added with 'meteor add-platform'.
By default, Meteor will run the app in an emulator. Appending "-device" to the
end of a platform string (such as "android-device") will run the app on a
physical device. "ios-device" will open XCode and allow you to manually run
the app on a device.

Options:
  --port, -p    Port to listen on (instead of the default 3000). Also
                uses port N+1 and a port specified by --app-port.
                Specify as --port=host:port to bind to a specific interface.
  --production  Simulate production mode. Minify and bundle CSS and JS files.
  --raw-logs    Run without parsing logs from stdout and stderr.
  --settings    Set optional data for Meteor.settings on the server
  --release     Specify the release of Meteor to use
  --program     The program in the app to run (Advanced)
  --no-server   Don't start the server, only launch the specified mobile builds.
  --verbose     Print all output from builds logs.


>>> create
Create a new project.
Usage: meteor create [--release <release>] <name>
       meteor create [--release <release>] --example <example_name> [<name>]
       meteor create --list
       meteor create --package [<package_name>]

Make a subdirectory named <name> and create a new Meteor app there.  You can
also pass an absolute or relative path.

With the --package option, creates a Meteor package instead of an app. If you're
in an app, the package will go in the app's top-level 'packages' directory;
otherwise it will be created in the current directory.

The app will use the release of Meteor specified with the --release
option, or the latest available version if the option is not specified. (A
package created in an app, will be created using the application's version of
meteor and a package created outside a meteor app will use the latest release).

You can pass --example to start off with a copy of one of the Meteor
sample applications. Use --list to see the available examples. There are currently
no package examples.

Options:
  --package  Create a new meteor package instead of an app.
  --example  Example template to use.
  --list     Show list of available examples.


>>> update
Upgrade this project's dependencies to their latest versions.
Usage: meteor update
       meteor update --patch
       meteor update --release <release>
       meteor update --packages-only
       meteor update [packageName packageName2 ...]

Updates the meteor release, and then, if applicable, updates the packages
used by the app to the latest versions that don't cause dependency
conflicts with other packages in the app.

Passing the --patch argument will update to the latest patch, if such exists.
Patch releases contain very minor changes, usually bug fixes. Updating to
the latest patch is always recommended. This will try to not update non-core
packages unless strictly nessessary.

Passing the --release argument will force update to a specific release of meteor.
This will not update non-core packages unless strictly nessessary. It is also
possible that some packages cannot be updated to be compatible with the new
release. If that happens, the app will not build until dependencies on those
packages are removed.

Passing --packages-only will try to update non-core packages to their latest
versions. It will not update the version of meteor. To update individual packages
(for example: 'foo:awesome') pass in their names instead, with no options. ('meteor
update foo:awesome').

Options:
  --packages-only  Update the package versions only. Do not update the release.
  --patch  Update the release to a patch release only.
  --release  Update to a specific release of meteor.


>>> run-upgrader
Execute a specific upgrader by name. Intended for testing.
Usage: meteor run-upgrader <upgrader>

Runs a specific upgrader on the current app. This is for testing
internal functionality of Meteor.


>>> add
Add a package to this project.
Usage: meteor add <package> [package] [package..]

Adds packages to your Meteor project. You can add multiple
packages with one command. To query for available packages, use
the meteor search command.


>>> remove
Remove a package from this project.
Usage: meteor remove <package> [package] [package..]

Removes a package previously added to your Meteor project. For a
list of the packages that your application is currently using, see
'meteor list'.


>>> list
List the packages explicitly used by your project.
Usage: meteor list

List the packages that you have explicitly added to your project.
This will not list transitive dependencies.

>>> add-platform
Add a platform to this project.
Usage: meteor add-platform <platform> [platform..]

Adds platforms to your Meteor project. You can add multiple
platforms with one command. Once a platform has been added, you
can use 'meteor run <platform>' to run on the platform, and 'meteor build'
to build the Meteor project for every added platform.

>>> remove-platform
Remove a platform from this project.
Usage: meteor remove-platform <platform> [platform..]

Removes a platform previously added to your Meteor project. For a
list of the platforms that your application is currently using, see
'meteor list-platforms'.

>>> list-platforms
List the platforms added to your project.
Usage: meteor list-packages

Lists all of the platforms that have been explicitly added to your project.

>>> configure-android
Run the Android configuration tool from Meteor's ADK environment.
Usage: meteor configure-android

Runs the Android configuration tool from Meteor's ADK environment.
This command can be useful to configure AVDs, HAX and update the SDK.

>>> bundle
Deprecated command. Use 'build' instead.
Deprecated command. Use 'build' instead.

>>> build
Outputs builds for all targeted platforms.
Usage: meteor build <output path> [--debug] [--directory] [--settings settings.json]

Package this project up for deployment. The output is a directory with several
build artifacts:

- a tarball that includes everything necessary to run the application server
  (see README in the tarball for details)
- an unassigned apk bundle and a project source if Android is targeted as a
  mobile platform
- a directory with an Xcode project source if iOS is targetted as a mobile
  platform


Options:
  --debug        build in debug mode (don't minify, etc)
  --directory    output a directory (rather than a tarball) for the
                 application server bundle. If the output location exists,
                 it will be recursively deleted first.
  --settings     set optional data for Meteor.settings for the build-time
                 settings (such as settings required by Cordova plugins).


>>> mongo
Connect to the Mongo database for the specified site.
Usage: meteor mongo [--url] [site]

Opens a Mongo shell to view or manipulate collections.

If site is specified, this is the hosted Mongo database for the deployed
Meteor site.

If no site is specified, this is the current project's local development
database. In this case, the current working directory must be a
Meteor project directory, and the Meteor application must already be
running.

Instead of opening a shell, specifying --url (-U) will return a URL
suitable for an external program to connect to the database. For remote
databases on deployed applications, the URL is valid for one minute.

Options:
  --url, -U  return a Mongo database URL


>>> reset
Reset the project state. Erases the local database.
Usage: meteor reset

Reset the current project to a fresh state. Removes all local data.


>>> deploy
Deploy this project to Meteor.
Usage: meteor deploy <site> [--settings settings.json] [--debug] [--delete]

Deploys the project in your current directory to Meteor's servers.

You can deploy to any available name under 'meteor.com'
without any additional configuration, for example,
'myapp.meteor.com'. If you deploy to a custom domain, such as
'myapp.mydomain.com', then you'll also need to configure your domain's
DNS records. See the Meteor docs for details.

The --settings flag can be used to pass deploy-specific information to
the application. It will be available at runtime in Meteor.settings, but only
on the server. If the object contains a key named 'public', then
Meteor.settings.public will also be available on the client. The argument
is the name of a file containing the JSON data to use. The settings will
persist across deployments until you again specify a settings file. To
unset Meteor.settings, pass an empty settings file.

The --delete flag permanently removes a deployed application, including
all of its stored data.

Options:
  --delete, -D  permanently delete this deployment
  --debug       deploy in debug mode (don't minify, etc)
  --settings    set optional data for Meteor.settings
  --star        a star (tarball) to deploy instead of the current Meteor app


>>> logs
Show logs for specified site.
Usage: meteor logs <site>

Retrieves the server logs for the requested site.


>>> authorized
<<<<<<< HEAD
View or change authorized users for a site.
=======
View or change authorized users and organizations for a site
>>>>>>> 46cf3ce3
Usage: meteor authorized <site> [--list]
       meteor authorized <site> --add <username>
       meteor authorized <site> --remove <username>

Without an argument (or with --list), list the users and organizations that are
administrators for a particular site that was deployed with 'meteor deploy'

With --add, add an authorized user or organization to a site. Use this to give
your collaborators the ability to work with your sites.

With --remove, remove an authorized user or organization from a site. You cannot
remove yourself. (Ask someone else who is an authorized user to do it.)

You can only add or remove one authorized user at a time.

Options:
  --add         add an authorized user or organization
  --remove      remove an authorized user or organization
  --list        list authorized users and organizations (the default)


>>> claim
Claim a site deployed with an old Meteor version.
Usage: meteor claim <site>

If you deployed a site with an old version of Meteor that did not have
support for developer accounts, you can use this command to claim that
site into your account. If you had set a password on the site you will
be prompted for it one last time.


>>> login
Log in to your Meteor developer account.
Usage: meteor login [--email]

Prompts for your username and password and logs you in to your Meteor
developer account. Pass --email to log in by email address rather than
by username.


>>> logout
Log out of your Meteor developer account.
Usage: meteor logout

Log out of your Meteor developer account.


>>> whoami
Prints the username of your Meteor developer account.
Usage: meteor whoami

Prints the username of the currently logged-in Meteor developer.

See 'meteor login' to log into or 'meteor logout' to log out of your
Meteor developer account.


>>> test-packages
Test one or more packages.
Usage: meteor test-packages [--release <release>] [options] [package...]

Runs unit tests for one or more packages. The results are shown in
a browser dashboard that updates whenever a relevant source file is
modified.

Packages may be specified by name or by path. If a package argument
contains a '/', it is loaded from a directory of that name; otherwise,
the package name is resolved according to the usual package search
algorithm ('packages' subdirectory of the current app, $PACKAGE_DIRS
directories, and core packages in that order). You can test any number
of packages simultaneously. If you don't specify any package names
then all available packages will be tested.

Open the test dashboard in your browser to run the tests and see the
results. By default the URL is localhost:3000 but that can be changed
with --port. Alternatively, you can deploy the tests onto the 'meteor
deploy' server by using --deploy. This gives you a public URL that you
can use in conjunction with a service like Browserling or BrowserStack
to try the tests against many different browser versions.

Options:
  --port, -p        Port to listen on (instead of the default 3000). Also
                    uses port N+1 and N+2.
  --deploy          Optionally, specify a domain to deploy to, rather than
                    running locally.
  --production      Simulate production mode. Minify and bundle CSS and JS files.
  --settings        Set optional data for Meteor.settings on the server

  --ios,            Run tests in an emulator or on a mobile device. All of
  --android,        the tests for client and server will run in addition to
  --ios-device,     mobile-specific tests.
  --android-device
  --verbose         Print all output from builds logs.


>>> self-test
Run tests of the 'meteor' tool.
Usage: meteor self-test [pattern] [--changed] [--slow]
                        [--force-online] [--history n]
                        [--browserstack]

Runs internal tests. Exits with status 0 on success.

If 'pattern' is provided, it should be a regular expression. Only
tests that match the regular expression will be run.

Pass --changed to run only tests that have changed since they last
passed. This uses a really rough heuristic: A test has changed iff
there has been any change to the file in the 'selftests' subdirectory
that defines it. State for this is tracked in ~/.meteortest.

Some tests are really slow. Test flagged as slow won't be run unless
you pass --slow. Remember to do this from time to time!

Normally, this command detects whether you are offline and skips tests that
require network access automatically. If you want to try to run them anyway,
pass --force-online.

Use --history to change the number of lines of program output that are
shown on test failure. The default is 10.

Pass --browserstack to enable client side tests using BrowserStack.
--browserstack requires s3cmd credentials.



>>> open-ide
Open mobile build project in associated IDE.
Usage: meteor open-ide [ios]

Open mobile build project in associated IDE.


>>> admin
Administrative commands.
Usage: meteor admin <command> [args]
       meteor help admin <command>

Rarely used commands for administering official Meteor services.

Commands:
{{commands}}

See 'meteor help admin <command>' for details on an admin command.

>>> admin make-bootstrap-tarballs
Makes bootstrap tarballs.
Usage: meteor admin make-bootstrap-tarballs release@version /tmp/tarballdir

For internal use only.


>>> dummy
Dummy command used for automated testing.
Usage: meteor dummy [options]

Dummy command used for automated testing.

Options:
  --email, -e  A required string option.
  --port, -p   A numeric option with a short alias.
  --changed    A boolean option.


>>> cordova
Run cordova commands.
Usage: meteor cordova <command>


>>> list-sites
List sites for which you are authorized.
Usage: meteor list-sites

List the sites that you have deployed with 'meteor deploy', and sites
for which other users have authorized you with the 'meteor authorized'
command.


>>> publish-release
Publish a new meteor release to the package server.

Usage: meteor publish-release <path to json config> [--create-track]

Publishes a new release to the package server, as determined by the json
configuration file, which must have the following keys:
  track: the release track to which you are publishing (ex: METEOR)
  version: the version of this release
  recommended: is this a recommended release? (see below)
  description: a brief description of the release
  patchFrom: (Optional) an array of strings specifying releases from which this is a patch
  tool: <package name>@<version> of the meteor tool that this release specifies
  packages: object of <package name> to <version> for specified package versions

Set the recommended flag to true for recommended releases (ex: METEOR@0.90)
and false for release candidates, experimental releases, etc. You must publish
all package versions to the package server before you can specify them in a
release.

Use the patchFrom flag to submit a patch release. This will automatically
unrecommend the releases specified by the patchFrom flag.

Use the --create-track to publish a new release track.

Options:
  --create-track  publish a new release track.


>>> publish
Publish a new version of a package to the package server.

Usage: meteor publish [--create]

Publishes a new version of a local package to the package server. Must be run
from the directory containing the package. Reads the package.js file for version
information, builds the package and sends both the package source and the built
version of the package to the package server.

This will only create one build of the package. If your package has multiple
builds for different OS architectures, it will create a build for this machine's
architecture. To publish a different build for the same version, run
publish-for-arch.

This will mark you as the only maintainer of the package. If you need to change
maintainers and other metadata about this package & package version, take a look
at the admin commands.

Pass --create to create a new package.

Options:
  --create   publish a new package


>>> publish-for-arch
Builds an already-published package for a new platform.

Usage: meteor publish-for-arch packageName@version

When you publish a package with 'meteor publish' for a package which has
platform-specific components (eg, npm modules with native code), the package
will only be usable on machines of the same architecture that you are currently
on. To make your package's version usable on other architectures, you can use
the publish-for-arch command.  (The architectures currently supported by Meteor
are 32-bit Linux, 64-bit Linux, and 64-bit OS X; the 'meteor deploy' servers use
64-bit Linux.)

On a machine of the appropriate architecture, install Meteor and run
  $ meteor publish-for-arch packageName@version

You don't need to have a copy of your package's source to do this: Meteor will
automatically download your package's source and dependencies from the package
server.


>>> rebuild
Rebuild local packages.
Usage: meteor rebuild [<package name>]

Rebuild a specified local packages. Deletes the package's build directory
and rebuilds the package from scratch. Please specify the package by name.

If you pass no arguments, this will rebuild all local packages.
That includes packages found through the
PACKAGE_DIRS environment variable, local packages in the current
application, and, if running Meteor from a checkout, the packages in
the checkout. It doesn't include any packages for which we don't have
the source.

You should never need to use this command. It is intended for use while
debugging the Meteor packaging tools themselves.


>>> search
Search through the package server database.
Usage: meteor search <regex> [--maintainer <username>] [--show-old]

Search through the meteor package&release database for names containing the
specified substring.

Use --maintainer to filter by authorized maintainers.

By default, meteor search will not show packages that, due to migration issues,
are known to not be compatible with Meteor 0.9.0 and later. If you
want to see those packages anyway, use the --show-old option.

Options:
  --maintainer    filter by authorized maintainer
  --show-old      show packages incompatible with Meteor 0.9.0 and later.


>>> show
Show detailed information about a release or package.
Usage: meteor show <name>
       meteor show <name@version>

Show detailed information on a specific package or release, including available
versions. Use <name>@<version> to get more information about a specific
version of a package or release.

By default, meteor show will not show versions that, due to migration issues,
are known to not be compatible with Meteor 0.9.0 and later. If you
want to see those versions anyway, use the --show-old option.

Options:
  --maintainer    filter by authorized maintainer
  --show-old      show versions incompatible with Meteor 0.9.0 and later.



>>> admin maintainers
<<<<<<< HEAD
View or change authorized maintainers for a package.
=======
View or change package maintainers
>>>>>>> 46cf3ce3
Usage: meteor admin maintainers <package name> [--list]
       meteor admin maintainers <package name> --add <username>
       meteor admin maintainers <package name> --remove <username>

Without options (or with --list), list the users and organizations that are
maintainers for a particular package.

With --add, add an authorized maintainer to a package. Use this to give your
collaborators the ability to work with your packages.

With --remove, remove an authorized maintainer from a package. You cannot remove
yourself if you are the last maintainer on a package.

You can only add or remove one maintainer at a time.

Options:
  --add         add an authorized maintainer
  --remove      remove an authorized maintainer
  --list        list authorized maintainers (the default)


>>> admin recommend-release
Recommend a previously published release.
Usage: meteor admin recommend-release <release track>@<release version> [--unrecomend]

Recommend a version of a meteor release. Users can be upgraded to recommended
releases automatically when they run meteor update. Users will never be updated
to unrecommended releases unless they explicitly specify that release with a
--release argument.

Use unrecommended releases for release candidates, one-of experiments, etc. Use
recommended releases for official supported releases.

Options:
  --unrecommend         unrecommend a previously recommended release


>>> admin change-homepage
Change the homepage url of a package.
Usage: meteor admin change-homepage <package name> <new url>

Change the homepage containing package information.


>>> admin set-banners
Set banners on published releases.
Usage: meteor admin set-banners <path to banner configuration>

Set the banners on previously published releases. Banners notify the user
when there is a new release available or a patch release has been published.

>>> admin list-organizations
List the organizations of which you are a member.
Usage: meteor list-organizations

List the organizations of which you are a member.

>>> admin members
View or change the members of an organization.
Usage: meteor admin members <organization name> [--list]
       meteor admin members <organization name> --add <username>
       meteor admin members <organization name> --remove <username>

Without options, list the members of an organization. With --add or --remove,
add or remove a member of an organization.

Options:
  --add         add a member to the organization
  --remove      remove a member from the organization
  --list        list members of the organization (the default)<|MERGE_RESOLUTION|>--- conflicted
+++ resolved
@@ -272,11 +272,7 @@
 
 
 >>> authorized
-<<<<<<< HEAD
-View or change authorized users for a site.
-=======
-View or change authorized users and organizations for a site
->>>>>>> 46cf3ce3
+View or change authorized users and organizations for a site.
 Usage: meteor authorized <site> [--list]
        meteor authorized <site> --add <username>
        meteor authorized <site> --remove <username>
@@ -586,11 +582,7 @@
 
 
 >>> admin maintainers
-<<<<<<< HEAD
-View or change authorized maintainers for a package.
-=======
-View or change package maintainers
->>>>>>> 46cf3ce3
+View or change package maintainers.
 Usage: meteor admin maintainers <package name> [--list]
        meteor admin maintainers <package name> --add <username>
        meteor admin maintainers <package name> --remove <username>
