## v.NEXT


## v1.0.2

### Improvements to the `meteor` command-line tool

* A new command called `meteor shell` attaches an interactive terminal to
  an already-running server process, enabling inspection and execution of
  server-side data and code, with dynamic tab completion of variable names
  and properties. To see `meteor shell` in action, type `meteor run` in an
  app directory, then (in another terminal) type `meteor shell` in the
  same app directory. You do not have to wait for the app to start before
  typing `meteor shell`, as it will automatically connect when the server
  is ready. Note that `meteor shell` currently works for local development
  only, and is not yet supported for apps running on remote hosts.

* We've done a major internal overhaul of the `meteor` command-line tool with an
  eye to correctness, maintainability, and performance.  Some details include:
  * Refresh the package catalog for build commands only when an error
    occurs that could be fixed by a refresh, not for every build command.
  * Never run the constraint solver to select package versions more than once
    per build.
  * Built packages ("isopacks") are now cached inside individual app directories
    instead of inside their source directories.
  * `meteor run` starts Mongo in parallel with building the application.
  * The constraint solver no longer leaves a `versions.json` file in your
    packages source directories; when publishing a package that is not inside an
    app, it will leave a `.versions` file (with the same format as
    `.meteor/versions`) which you should check into source control.
  * The constraint solver's model has been simplified so that plugins must use
    the same version of packages as their surrounding package when built from
    local source.

* Using `meteor debug` no longer requires manually continuing the debugger when
  your app restarts, and it no longer overwrites the symbol `_` inside your app.

* Output from the command-line tool is now word-wrapped to the width of your
  terminal.

* Remove support for the undocumented earliestCompatibleVersion feature of the
  package system.

* Reduce CPU usage and disk I/O bandwidth by using kernel file-system change
  notification events where possible. On file systems that do not support these
  events (NFS, Vagrant Virtualbox shared folders, etc), file changes will only
  be detected every 5 seconds; to detect changes more often in these cases (but
  use more CPU), set the `METEOR_WATCH_FORCE_POLLING` environment
  variable. #2135

* Reduce CPU usage by fixing a check for a parent process in `meteor
  run` that was happening constantly instead of every few seconds. #3252

* Fix crash when two plugins defined source handlers for the same
  extension. #3015 #3180

* Fix bug (introduced in 0.9.3) where the warning about using experimental
  versions of packages was printed too often.

* Fix bug (introduced in 1.0) where `meteor update --patch` crashed.

* Fix bug (introduced in 0.9.4) where banners about new releases could be
  printed too many times.

* Fix crash when a package version contained a dot-separated pre-release part
  with both digits and non-digits. #3147

* Corporate HTTP proxy support is now implemented using our websocket library's
  new built-in implementation instead of a custom implementation. #2515

### Blaze

* Add default behavior for `Template.parentData` with no arguments. This
  selects the first parent. #2861

* Fix `Blaze.remove` on a template's view to correctly remove the DOM
  elements when the template was inserted using
  `Blaze.renderWithData`. #3130

* Allow curly braces to be escaped in Spacebars. Use the special
  sequences `{{|` and `{{{|` to insert a literal `{{` or `{{{`.

### Meteor Accounts

* Allow integration with OAuth1 servers that require additional query
  parameters to be passed with the access token. #2894

* Expire a user's password reset and login tokens in all circumstances when
  their password is changed.

### Other bug fixes and improvements

* Some packages are no longer released as part of the core release process:
  amplify, backbone, bootstrap, d3, jquery-history, and jquery-layout. This
  means that new versions of these packages can be published outside of the full
  Meteor release cycle.

* Fix audit-argument-checks spurious failure when an argument is NaN. #2914

### Upgraded dependencies

<<<<<<< HEAD
* Expire a user's password reset and login tokens in all circumstances when
  their password is changed.

* Require plain objects as the update parameter when doing replacements
  in server-side collections.

* Upgraded dependencies:
=======
>>>>>>> fbee6a80
  - node: 0.10.33 (from 0.10.29)
  - source-map-support: 0.2.8 (from 0.2.5)
  - semver: 4.1.0 (from 2.2.1)
  - request: 2.47.0 (from 2.33.0)
  - tar: 1.0.2 (from 1.0.1)
  - source-map: 0.1.40 (from 0.1.32)
  - sqlite3: 3.0.2 (from 3.0.0)
  - phantomjs npm module: 1.9.12 (from 1.8.1-1)
  - http-proxy: 1.6.0 (from a fork of 1.0.2)
  - esprima: 1.2.2 (from an unreleased 1.1-era commit)
  - escope: 1.0.1 (from 1.0.0)
  - openssl in mongo: 1.0.1j (from 1.0.1g)
  - faye-websocket: 0.8.1 (from using websocket-driver instead)
  - MongoDB: 2.4.12 (from 2.4.9)


Patches by GitHub users andylash, anstarovoyt, benweissmann, chrisbridgett,
colllin, dandv, ecwyne, graemian, JamesLefrere, kevinchiu, LyuGGang, matteodem,
mitar, mitar, mquandalle, musically-ut, ograycode, pcjpcj2, physiocoder,
rgoomar, timhaines, trusktr, Urigo, and zol.


## v1.0.1

* Fix a security issue in allow/deny rules that could result in data
  loss. If your app uses allow/deny rules, or uses packages that use
  allow/deny rules, we recommend that you update immediately.


## v1.0

### New Features

* Add the `meteor admin get-machine` command to make it easier to
  publish packages with binary dependencies for all
  architectures. `meteor publish` no longer publishes builds
  automatically if your package has binary NPM dependencies.

* New `localmarket` example, highlighting Meteor's support for mobile
  app development.

* Restyle the `leaderboard` example, and optimize it for both desktop
  and mobile.

### Performance

* Reduce unnecessary syncs with the package server, which speeds up
  startup times for many commands.

* Speed up `meteor deploy` by not bundling unnecessary files and
  programs.

* To make Meteor easier to use on slow or unreliable network
  connections, increase timeouts for DDP connections that the Meteor
  tool uses to communicate with the package server. #2777, #2789.

### Mobile App Support

* Implemented reasonable default behavior for launch screens on mobile
  apps.

* Don't build for Android when only the iOS build is required, and
  vice versa.

* Fix bug that could cause mobile apps to stop being able to receive hot
  code push updates.

* Fix bug where Cordova clients connected to http://example.com instead
  of https://example.com when https:// was specified in the
  --mobile-server option. #2880

* Fix stack traces when attempting to build or run iOS apps on Linux.

* Print a warning when building an app with mobile platforms and
  outputting the build into the source tree. Outputting a build into the
  source tree can cause subsequent builds to fail because they will
  treat the build output as source files.

* Exit from `meteor run` when new Cordova plugins or platforms are
  added, since we don't support hot code push for new plugins or
  platforms.

* Fix quoting of arguments to Cordova plugins.

* The `accounts-twitter` package now works in Cordova apps in local
  development. For workarounds for other login providers in local
  development mode, see
  https://github.com/meteor/meteor/wiki/OAuth-for-mobile-Meteor-clients.

### Packaging

* `meteor publish-for-arch` can publish packages built with different Meteor
  releases.

* Fix default `api.versionsFrom` field in packages created with `meteor
  create --package`.

* Fix bug where changes in an app's .meteor/versions file would not
  cause the app to be rebuilt.

### Other bug fixes and improvements

* Use TLSv1 in the `spiderable` package, for compatibility with servers
  that have disabled SSLv3 in response to the POODLE bug.

* Work around the `meteor run` proxy occasionally running out of sockets.

* Fix bug with regular expressions in minimongo. #2817

* Add READMEs for several core packages.

* Include protocols in URLs printed by `meteor deploy`.

* Improve error message for limited ordered observe. #1643

* Fix missing dependency on `random` in the `autoupdate` package. #2892

* Fix bug where all CSS would be removed from connected clients if a
  CSS-only change is made between local development server restarts or
  when deploying with `meteor deploy`.

* Increase height of the Google OAuth popup to the Google-recommended
  value.

* Fix the layout of the OAuth configuration dialog when used with
  Bootstrap.

* Allow build plugins to override the 'bare' option on added source
  files. #2834

Patches by GitHub users DenisGorbachev, ecwyne, mitar, mquandalle,
Primigenus, svda, yauh, and zol.


## v0.9.4.1

* Fix a security issue in allow/deny rules that could result in data
  loss. If your app uses allow/deny rules, or uses packages that use
  allow/deny rules, we recommend that you update immediately.
  Backport from 1.0.1.


## v0.9.4

### New Features

* The new `meteor debug` command and `--debug-port` command line option
  to `meteor run` allow you to easily use node-inspector to debug your
  server-side code. Add a `debugger` statement to your code to create a
  breakpoint.

* Add new a `meteor run --test` command that runs
  [Velocity](https://github.com/meteor-velocity/velocity) tests in your
  app .

* Add new callbacks `Accounts.onResetPasswordLink`,
  `Accounts.onEnrollmentLink`, and `Accounts.onEmailVerificationLink`
  that make it easier to build custom user interfaces on top of the
  accounts system. These callbacks should be registered before
  `Meteor.startup` fires, and will be called if the URL matches a link
  in an email sent by `Accounts.resetPassword`, etc. See
  https://docs.meteor.com/#Accounts-onResetPasswordLink.

* A new configuration file for mobile apps,
  `<APP>/mobile-config.js`. This allows you to set app metadata, icons,
  splash screens, preferences, and PhoneGap/Cordova plugin settings
  without needing a `cordova_build_override` directory. See
  https://docs.meteor.com/#mobileconfigjs.


### API Changes

* Rename `{{> UI.dynamic}}` to `{{> Template.dynamic}}`, and likewise
  with `UI.contentBlock` and `UI.elseBlock`. The UI namespace is no
  longer used anywhere except for backwards compatibility.

* Deprecate the `Template.someTemplate.myHelper = ...` syntax in favor
  of `Template.someTemplate.helpers(...)`.  Using the older syntax still
  works, but prints a deprecation warning to the console.

* `Package.registerBuildPlugin` its associated functions have been added
  to the public API, cleaned up, and documented. The new function is
  identical to the earlier _transitional_registerBuildPlugin except for
  minor backwards- compatible API changes. See
  https://docs.meteor.com/#Package-registerBuildPlugin

* Rename the `showdown` package to `markdown`.

* Deprecate the `amplify`, `backbone`, `bootstrap`, and `d3` integration
  packages in favor of community alternatives.  These packages will no
  longer be maintained by MDG.


### Tool Changes

* Improved output from `meteor build` to make it easier to publish
  mobile apps to the App Store and Play Store. See the wiki pages for
  instructions on how to publish your
  [iOS](https://github.com/meteor/meteor/wiki/How-to-submit-your-iOS-app-to-App-Store)
  and
  [Android](https://github.com/meteor/meteor/wiki/How-to-submit-your-Android-app-to-Play-Store)
  apps.

* Packages can now be marked as debug-mode only by adding `debugOnly:
  true` to `Package.describe`. Debug-only packages are not included in
  the app when it is bundled for production (`meteor build` or `meteor
  run --production`). This allows package authors to build packages
  specifically for testing and debugging without increasing the size of
  the resulting app bundle or causing apps to ship with debug
  functionality built in.

* Rework the process for installing mobile development SDKs. There is
  now a `meteor install-sdk` command that automatically install what
  software it can and points to documentation for the parts that
  require manual installation.

* The `.meteor/cordova-platforms` file has been renamed to
  `.meteor/platforms` and now includes the default `server` and
  `browser` platforms. The default platforms can't currently be removed
  from a project, though this will be possible in the future. The old
  file will be automatically migrated to the new one when the app is run
  with Meteor 0.9.4 or above.

* The `unipackage.json` file inside downloaded packages has been renamed
  to `isopack.json` and has an improved forwards-compatible format. To
  maintain backwards compatibility with previous releases, packages will
  be built with both files.

* The local package metadata cache now uses SQLite, which is much faster
  than the previous implementation. This improves `meteor` command line
  tool startup time.

* The constraint solver used by the client to find compatible versions
  of packages is now much faster.

* The `--port` option to `meteor run` now requires a numeric port
  (e.g. `meteor run --port example.com` is no longer valid).

* The `--mobile-port` option `meteor run` has been reworked. The option
  is now `--mobile-server` in `meteor run` and `--server` in `meteor
  build`. `--server` is required for `meteor build` in apps with mobile
  platforms installed. `--mobile-server` defaults to an automatically
  detected IP address on port 3000, and `--server` requires a hostname
  but defaults to port 80 if a port is not specified.

* Operations that take longer than a few seconds (e.g. downloading
  packages, installing the Android SDK, etc) now show a progress bar.

* Complete support for using an HTTP proxy in the `meteor` command line
  tool. Now all DDP connections can work through a proxy.  Use the standard
  `http_proxy` environment variable to specify your proxy endpoint.  #2515


### Bug Fixes

* Fix behavior of ROOT_URL with path ending in `/`.

* Fix source maps when using a ROOT_URL with a path. #2627

* Change the mechanism that the Meteor tool uses to clean up app server
  processes. The new mechanism is more resilient to slow app bundles and
  other CPU-intensive tasks. #2536, #2588.


Patches by GitHub users cryptoquick, Gaelan, jperl, meonkeys, mitar,
mquandalle, prapicault, pscanf, richguan, rick-golden-healthagen,
rissem, rosh93, rzymek, and timoabend


## v0.9.3.1

* Don't crash when failing to contact the package server. #2713

* Allow more than one dash in package versions. #2715


## v0.9.3

### More Package Version Number Flexibility

* Packages now support relying on multiple major versions of their
  dependencies (eg `blaze@1.0.0 || 2.0.0`). Additionally, you can now
  call `api.versionsFrom(<release>)` multiple times, or with an array
  (eg `api.versionsFrom([<release1>, <release2>])`. Meteor will
  interpret this to mean that the package will work with packages from
  all the listed releases.

* Support for "wrapped package" version numbers. There is now a `_` field
  in version numbers. The `_` field must be an integer, and versions with
  the `_` are sorted after versions without. This allows using the
  upstream version number as the Meteor package version number and being
  able to publish multiple version of the Meteor package (e.g.
  `jquery@1.11.1_2`).

Note: packages using the `||` operator or the `_` symbol in their
versions or dependencies will be invisible to pre-0.9.3 users. Meteor
versions 0.9.2 and before do not understand the new version formats and
will not be able to use versions of packages that use the new features.


### Other Command-line Tool Improvements

* More detailed constraint solver output. Meteor now tells you which
  constraints prevent upgrading or adding new packages. This will make
  it much easier to update your app to new versions.

* Better handling of pre-release versions (e.g. versions with
  `-`). Pre-release packages will now be included in an app if and only
  if there is no way to meet the app's constraints without using a
  pre-release package.

* Add `meteor admin set-unmigrated` to allow maintainers to hide
  pre-0.9.0 packages in `meteor search` and `meteor show`. This will not
  stop users from continuing to use the package, but it helps prevent
  new users from finding old non-functional packages.

* Progress bars for time-intensive operations, like downloading large
  packages.


### Other Changes

* Offically support `Meteor.wrapAsync` (renamed from
  `Meteor._wrapAsync`). Additionally, `Meteor.wrapAsync` now lets you
  pass an object to bind as `this` in the wrapped call. See
  https://docs.meteor.com/#meteor_wrapasync.

* The `reactive-dict` package now allows an optional name argument to
  enable data persistence during hot code push.


Patches by GitHub users evliu, meonkeys, mitar, mizzao, mquandalle,
prapicault, waitingkuo, wulfmeister.



## v0.9.2.2

* Fix regression in 0.9.2 that prevented some users from accessing the
  Meteor development server in their browser. Specifically, 0.9.2
  unintentionally changed the development mode server's default bind
  host to localhost instead of 0.0.0.0. #2596


## v0.9.2.1

* Fix versions of packages that were published with `-cordova` versions
  in 0.9.2 (appcache, fastclick, htmljs, logging, mobile-status-bar,
  routepolicy, webapp-hashing).


## v0.9.2

This release contains our first support for building mobile apps in
Meteor, for both iOS and Android. This support comes via an
integration with Apache's Cordova/PhoneGap project.

  * You can use Cordova/PhoneGap packages in your application or inside
    a Meteor package to access a device's native functions directly from
    JavaScript code.
  * The `meteor add-platform` and `meteor run` commands now let you
    launch the app in the iOS or Android simulator or run it on an
    attached hardware device.
  * This release extends hot code push to support live updates into
    installed native apps.
  * The `meteor bundle` command has been renamed to `meteor build` and
    now outputs build projects for the mobile version of the targeted
    app.
  * See
    https://github.com/meteor/meteor/wiki/Meteor-Cordova-Phonegap-integration
    for more information about how to get started building mobile apps
    with Meteor.

* Better mobile support for OAuth login: you can now use a
  redirect-based flow inside UIWebViews, and the existing popup-based
  flow has been adapted to work in Cordova/PhoneGap apps.

#### Bug fixes and minor improvements

* Fix sorting on non-trivial keys in Minimongo. #2439

* Bug fixes and performance improvements for the package system's
  constraint solver.

* Improved error reporting for misbehaving oplog observe driver. #2033 #2244

* Drop deprecated source map linking format used for older versions of
  Firefox.  #2385

* Allow Meteor tool to run from a symlink. #2462

* Assets added via a plugin are no longer considered source files. #2488

* Remove support for long deprecated `SERVER_ID` environment
  variable. Use `AUTOUPDATE_VERSION` instead.

* Fix bug in reload-safetybelt package that resulted in reload loops in
  Chrome with cookies disabled.

* Change the paths for static assets served from packages. The `:`
  character is replaced with the `_` character in package names so as to
  allow serving on mobile devices and ease operation on Windows. For
  example, assets from the `abc:bootstrap` package are now served at
  `/packages/abc_bootstrap` instead of `/packages/abc:bootstrap`.

* Also change the paths within a bundled Meteor app to allow for
  different client architectures (eg mobile). For example,
  `bundle/programs/client` is now `bundle/programs/web.browser`.


Patches by GitHub users awwx, mizzao, and mquandalle.



## v0.9.1.1

* Fix backwards compatibility for packages that had weak dependencies
  on packages renamed in 0.9.1 (`ui`, `deps`, `livedata`). #2521

* Fix error when using the `reactive-dict` package without the `mongo`
  package.


## v0.9.1

#### Organizations in Meteor developer accounts

Meteor 0.9.1 ships with organizations support in Meteor developer
accounts. Organizations are teams of users that make it easy to
collaborate on apps and packages.

Create an organization at
https://www.meteor.com/account-settings/organizations. Run the `meteor
authorized` command in your terminal to give an organization
permissions to your apps. To add an organization as a maintainer of
your packages, use the `meteor admin maintainers` command. You can
also publish packages with an organization's name in the package name
prefix instead of your own username.


#### One backwards incompatible change for templates

* Templates can no longer be named "body" or "instance".

#### Backwards compatible Blaze API changes

* New public and documented APIs:
  * `Blaze.toHTMLWithData()`
  * `Template.currentData()`
  * `Blaze.getView()`
  * `Template.parentData()` (previously `UI._parentData()`)
  * `Template.instance()` (previously `UI._templateInstance()`)
  * `Template.body` (previously `UI.body`)
  * `new Template` (previously `Template.__create__`)
  * `Blaze.getData()` (previously `UI.getElementData`, or `Blaze.getCurrentData` with no arguments)

* Deprecate the `ui` package. Instead, use the `blaze` package. The
  `UI` and `Blaze` symbols are now the same.

* Deprecate `UI.insert`. `UI.render` and `UI.renderWithData` now
  render a template and place it in the DOM.

* Add an underscore to some undocumented Blaze APIs to make them
  internal. Notably: `Blaze._materializeView`, `Blaze._createView`,
  `Blaze._toText`, `Blaze._destroyView`, `Blaze._destroyNode`,
  `Blaze._withCurrentView`, `Blaze._DOMBackend`,
  `Blaze._TemplateWith`

* Document Views. Views are the machinery powering DOM updates in
  Blaze.

* Expose `view` property on template instances.

#### Backwards compatible renames

* Package renames
  * `livedata` -> `ddp`
  * `mongo-livedata` -> `mongo`
  * `standard-app-packages` -> `meteor-platform`
* Symbol renames
  * `Meteor.Collection` -> `Mongo.Collection`
  * `Meteor.Collection.Cursor` -> `Mongo.Cursor`
  * `Meteor.Collection.ObjectID` -> `Mongo.ObjectID`
  * `Deps` -> `Tracker`

#### Other

* Add `reactive-var` package. Lets you define a single reactive
  variable, like a single key in `Session`.

* Don't throw an exception in Chrome when cookies and local storage
  are blocked.

* Bump DDP version to "1". Clients connecting with version "pre1" or
  "pre2" should still work.

* Allow query parameters in OAuth1 URLs. #2404

* Fix `meteor list` if not all packages on server. Fixes #2468

Patch by GitHub user mitar.


## v0.9.0.1

* Fix issues preventing hot code reload from automatically reloading webapps in
  two cases: when the old app was a pre-0.9.0 app, and when the app used
  appcache. (In both cases, an explicit reload still worked.)

* Fix publishing packages containing a plugin with platform-specific code but
  no platform-specific code in the main package.

* Fix `meteor add package@version` when the package was already added with a
  different version constraint.

* Improve treatment of pre-release packages (packages with a dash in their
  version). Guarantee that they will not be chosen by the constraint solver
  unless explicitly requested.  `meteor list` won't suggest that you update to
  them.

* Fix slow spiderable executions.

* Fix dev-mode client-only restart when client files changed very soon after
  server restart.

* Fix stack trace on `meteor add` constraint solver failure.

* Fix "access-denied" stack trace when publishing packages.


## v0.9.0

Meteor 0.9.0 introduces the Meteor Package Server. Incorporating lessons from
our community's Meteorite tool, Meteor 0.9.0 allows users to develop and publish
Meteor packages to a central repository. The `meteor publish` command is used to
publish packages. Non-core packages can now be added with `meteor add`, and you
can specify version constraints on the packages you use. Binary packages can be
published for additional architectures with `meteor publish-for-arch`, which
allows cross-platform deploys and bundling.  You can search for packages with
`meteor search` and display information on them with `meteor show`, or you can
use the Atmosphere web interface developed by Percolate Studio at
https://atmospherejs.com/

See https://docs.meteor.com/#writingpackages and
https://docs.meteor.com/#packagejs for more details.

Other packaging-related changes:

* `meteor list` now lists the packages your app is using, which was formerly the
  behavior of `meteor list --using`. To search for packages you are not
  currently using, use `meteor search`.  The concept of an "internal" package
  (which did not show up in `meteor list`) no longer exists.

* To prepare a bundle created with `meteor bundle` for execution on a
  server, you now run `npm install` with no arguments instead of having
  to specify a few specific npm modules and their versions
  explicitly. See the README in the generated bundle for more details.

* All `under_score`-style `package.js` APIs (`Package.on_use`, `api.add_files`,
  etc) have been replaced with `camelCase` names (`Package.onUse`,
  `api.addFiles`, etc).  The old names continue to work for now.

* There's a new `archMatching` option to `Plugin.registerSourceHandler`, which
  should be used by any plugin whose output is only for the client or only for
  the server (eg, CSS and HTML templating packages); this allows Meteor to avoid
  restarting the server when files processed by these plugins change.

Other changes:

* When running your app with the local development server, changes that only
  affect the client no longer require restarting the server.  Changes that only
  affect CSS no longer require the browser to refresh the page, both in local
  development and in some production environments.  #490

* When a call to `match` fails in a method or subscription, log the
  failure on the server. (This matches the behavior described in our docs)

* The `appcache` package now defaults to functioning on all browsers
  that support the AppCache API, rather than a whitelist of browsers.
  The main effect of this change is that `appcache` is now enabled by
  default on Firefox, because Firefox no longer makes a confusing
  popup. You can still disable individual browsers with
  `AppCache.config`.  #2241

* The `forceApprovalPrompt` option can now be specified in `Accounts.ui.config`
  in addition to `Meteor.loginWithGoogle`.  #2149

* Don't leak websocket clients in server-to-server DDP in some cases (and fix
  "Got open from inactive client"
  error). https://github.com/faye/websocket-driver-node/pull/8

* Updated OAuth url for login with Meetup.

* Allow minimongo `changed` callbacks to mutate their `oldDocument`
  argument. #2231

* Fix upsert called from client with no callback.  #2413

* Avoid a few harmless exceptions in OplogObserveDriver.

* Refactor `observe-sequence` package.

* Fix `spiderable` race condition.

* Re-apply our fix of NPM bug https://github.com/npm/npm/issues/3265 which got
  accidentally reverted upstream.

* Workaround for a crash in recent Safari
  versions. https://github.com/meteor/meteor/commit/e897539adb

* Upgraded dependencies:
  - less: 1.7.4 (from 1.7.1)
  - tar: 1.0.1 (from 0.1.19)
  - fstream: 1.0.2 (from 0.1.25)

Patches by GitHub users Cangit, dandv, ImtiazMajeed, MaximDubrovin, mitar,
mquandalle, rcy, RichardLitt, thatneat, and twhy.


## v0.8.3.1

* Fix a security issue in allow/deny rules that could result in data
  loss. If your app uses allow/deny rules, or uses packages that use
  allow/deny rules, we recommend that you update immediately.
  Backport from 1.0.1.


## v0.8.3

#### Blaze

* Refactor Blaze to simplify internals while preserving the public
  API. `UI.Component` has been replaced with `Blaze.View.`

* Fix performance issues and memory leaks concerning event handlers.

* Add `UI.remove`, which removes a template after `UI.render`/`UI.insert`.

* Add `this.autorun` to the template instance, which is like `Deps.autorun`
  but is automatically stopped when the template is destroyed.

* Create `<a>` tags as SVG elements when they have `xlink:href`
  attributes. (Previously, `<a>` tags inside SVGs were never created as
  SVG elements.)  #2178

* Throw an error in `{{foo bar}}` if `foo` is missing or not a function.

* Cursors returned from template helpers for #each should implement
  the `observeChanges` method and don't have to be Minimongo cursors
  (allowing new custom data stores for Blaze like Miniredis).

* Remove warnings when {{#each}} iterates over a list of strings,
  numbers, or other items that contains duplicates.  #1980

#### Meteor Accounts

* Fix regression in 0.8.2 where an exception would be thrown if
  `Meteor.loginWithPassword` didn't have a callback. Callbacks to
  `Meteor.loginWithPassword` are now optional again.  #2255

* Fix OAuth popup flow in mobile apps that don't support
  `window.opener`.  #2302

* Fix "Email already exists" error with MongoDB 2.6.  #2238


#### mongo-livedata and minimongo

* Fix performance issue where a large batch of oplog updates could block
  the node event loop for long periods.  #2299.

* Fix oplog bug resulting in error message "Buffer inexplicably empty".  #2274

* Fix regression from 0.8.2 that caused collections to appear empty in
  reactive `findOne()` or `fetch` queries that run before a mutator
  returns.  #2275


#### Miscellaneous

* Stop including code by default that automatically refreshes the page
  if JavaScript and CSS don't load correctly. While this code is useful
  in some multi-server deployments, it can cause infinite refresh loops
  if there are errors on the page. Add the `reload-safetybelt` package
  to your app if you want to include this code.

* On the server, `Meteor.startup(c)` now calls `c` immediately if the
  server has already started up, matching the client behavior.  #2239

* Add support for server-side source maps when debugging with
  `node-inspector`.

* Add `WebAppInternals.addStaticJs()` for adding static JavaScript code
  to be served in the app, inline if allowed by `browser-policy`.

* Make the `tinytest/run` method return immediately, so that `wait`
  method calls from client tests don't block on server tests completing.

* Log errors from method invocations on the client if there is no
  callback provided.

* Upgraded dependencies:
  - node: 0.10.29 (from 0.10.28)
  - less: 1.7.1 (from 1.6.1)

Patches contributed by GitHub users Cangit, cmather, duckspeaker, zol.


## v0.8.2

#### Meteor Accounts

* Switch `accounts-password` to use bcrypt to store passwords on the
  server. (Previous versions of Meteor used a protocol called SRP.)
  Users will be transparently transitioned when they log in. This
  transition is one-way, so you cannot downgrade a production app once
  you upgrade to 0.8.2. If you are maintaining an authenticating DDP
  client:
     - Clients that use the plaintext password login handler (i.e. call
       the `login` method with argument `{ password: <plaintext
       password> }`) will continue to work, but users will not be
       transitioned from SRP to bcrypt when logging in with this login
       handler.
     - Clients that use SRP will no longer work. These clients should
       instead directly call the `login` method, as in
       `Meteor.loginWithPassword`. The argument to the `login` method
       can be either:
         - `{ password: <plaintext password> }`, or
         - `{ password: { digest: <password hash>, algorithm: "sha-256" } }`,
           where the password hash is the hex-encoded SHA256 hash of the
           plaintext password.

* Show the display name of the currently logged-in user after following
  an email verification link or a password reset link in `accounts-ui`.

* Add a `userEmail` option to `Meteor.loginWithMeteorDeveloperAccount`
  to pre-fill the user's email address in the OAuth popup.

* Ensure that the user object has updated token information before
  it is passed to email template functions. #2210

* Export the function that serves the HTTP response at the end of an
  OAuth flow as `OAuth._endOfLoginResponse`. This function can be
  overridden to make the OAuth popup flow work in certain mobile
  environments where `window.opener` is not supported.

* Remove support for OAuth redirect URLs with a `redirect` query
  parameter. This OAuth flow was never documented and never fully
  worked.


#### Blaze

* Blaze now tracks individual CSS rules in `style` attributes and won't
  overwrite changes to them made by other JavaScript libraries.

* Add `{{> UI.dynamic}}` to make it easier to dynamically render a
  template with a data context.

* Add `UI._templateInstance()` for accessing the current template
  instance from within a block helper.

* Add `UI._parentData(n)` for accessing parent data contexts from
  within a block helper.

* Add preliminary API for registering hooks to run when Blaze intends to
  insert, move, or remove DOM elements. For example, you can use these
  hooks to animate nodes as they are inserted, moved, or removed. To use
  them, you can set the `_uihooks` property on a container DOM
  element. `_uihooks` is an object that can have any subset of the
  following three properties:

    - `insertElement: function (node, next)`: called when Blaze intends
      to insert the DOM element `node` before the element `next`
    - `moveElement: function (node, next)`: called when Blaze intends to
      move the DOM element `node` before the element `next`
    - `removeElement: function (node)`: called when Blaze intends to
      remove the DOM element `node`

    Note that when you set one of these functions on a container
    element, Blaze will not do the actual operation; it's your
    responsibility to actually insert, move, or remove the node (by
    calling `$(node).remove()`, for example).

* The `findAll` method on template instances now returns a vanilla
  array, not a jQuery object. The `$` method continues to
  return a jQuery object. #2039

* Fix a Blaze memory leak by cleaning up event handlers when a template
  instance is destroyed. #1997

* Fix a bug where helpers used by {{#with}} were still re-running when
  their reactive data sources changed after they had been removed from
  the DOM.

* Stop not updating form controls if they're focused. If a field is
  edited by one user while another user is focused on it, it will just
  lose its value but maintain its focus. #1965

* Add `_nestInCurrentComputation` option to `UI.render`, fixing a bug in
  {{#each}} when an item is added inside a computation that subsequently
  gets invalidated. #2156

* Fix bug where "=" was not allowed in helper arguments. #2157

* Fix bug when a template tag immediately follows a Spacebars block
  comment. #2175


#### Command-line tool

* Add --directory flag to `meteor bundle`. Setting this flag outputs a
  directory rather than a tarball.

* Speed up updates of NPM modules by upgrading Node to include our fix for
  https://github.com/npm/npm/issues/3265 instead of passing `--force` to
  `npm install`.

* Always rebuild on changes to npm-shrinkwrap.json files.  #1648

* Fix uninformative error message when deploying to long hostnames. #1208

* Increase a buffer size to avoid failing when running MongoDB due to a
  large number of processes running on the machine, and fix the error
  message when the failure does occur. #2158

* Clarify a `meteor mongo` error message when using the MONGO_URL
  environment variable. #1256


#### Testing

* Run server tests from multiple clients serially instead of in
  parallel. This allows testing features that modify global server
  state.  #2088


#### Security

* Add Content-Type headers on JavaScript and CSS resources.

* Add `X-Content-Type-Options: nosniff` header to
  `browser-policy-content`'s default policy. If you are using
  `browser-policy-content` and you don't want your app to send this
  header, then call `BrowserPolicy.content.allowContentTypeSniffing()`.

* Use `Meteor.absoluteUrl()` to compute the redirect URL in the `force-ssl`
  package (instead of the host header).


#### Miscellaneous

* Allow `check` to work on the server outside of a Fiber. #2136

* EJSON custom type conversion functions should not be permitted to yield. #2136

* The legacy polling observe driver handles errors communicating with MongoDB
  better and no longer gets "stuck" in some circumstances.

* Automatically rewind cursors before calls to `fetch`, `forEach`, or `map`. On
  the client, don't cache the return value of `cursor.count()` (consistently
  with the server behavior). `cursor.rewind()` is now a no-op. #2114

* Remove an obsolete hack in reporting line numbers for LESS errors. #2216

* Avoid exceptions when accessing localStorage in certain Internet
  Explorer configurations. #1291, #1688.

* Make `handle.ready()` reactively stop, where `handle` is a
  subscription handle.

* Fix an error message from `audit-argument-checks` after login.

* Make the DDP server send an error if the client sends a connect
  message with a missing or malformed `support` field. #2125

* Fix missing `jquery` dependency in the `amplify` package. #2113

* Ban inserting EJSON custom types as documents. #2095

* Fix incorrect URL rewrites in stylesheets. #2106

* Upgraded dependencies:
  - node: 0.10.28 (from 0.10.26)
  - uglify-js: 2.4.13 (from 2.4.7)
  - sockjs server: 0.3.9 (from 0.3.8)
  - websocket-driver: 0.3.4 (from 0.3.2)
  - stylus: 0.46.3 (from 0.42.3)

Patches contributed by GitHub users awwx, babenzele, Cangit, dandv,
ducdigital, emgee3, felixrabe, FredericoC, jbruni, kentonv, mizzao,
mquandalle, subhog, tbjers, tmeasday.


## v.0.8.1.3

* Fix a security issue in the `spiderable` package. `spiderable` now
  uses the ROOT_URL environment variable instead of the Host header to
  determine which page to snapshot.

* Fix hardcoded Twitter URL in `oauth1` package. This fixes a regression
  in 0.8.0.1 that broke Atmosphere packages that do OAuth1
  logins. #2154.

* Add `credentialSecret` argument to `Google.retrieveCredential`, which
  was forgotten in a previous release.

* Remove nonexistent `-a` and `-r` aliases for `--add` and `--remove` in
  `meteor help authorized`. #2155

* Add missing `underscore` dependency in the `oauth-encryption` package. #2165

* Work around IE8 bug that caused some apps to fail to render when
  minified. #2037.


## v.0.8.1.2

* Fix memory leak (introduced in 0.8.1) by making sure to unregister
  sessions at the server when they are closed due to heartbeat timeout.

* Add `credentialSecret` argument to `Google.retrieveCredential`,
  `Facebook.retrieveCredential`, etc., which is needed to use them as of
  0.8.1. #2118

* Fix 0.8.1 regression that broke apps using a `ROOT_URL` with a path
  prefix. #2109


## v0.8.1.1

* Fix 0.8.1 regression preventing clients from specifying `_id` on insert. #2097

* Fix handling of malformed URLs when merging CSS files. #2103, #2093

* Loosen the checks on the `options` argument to `Collection.find` to
  allow undefined values.


## v0.8.1

#### Meteor Accounts

* Fix a security flaw in OAuth1 and OAuth2 implementations. If you are
  using any OAuth accounts packages (such as `accounts-google` or
  `accounts-twitter`), we recommend that you update immediately and log
  out your users' current sessions with the following MongoDB command:

    $ db.users.update({}, { $set: { 'services.resume.loginTokens': [] } }, { multi: true });

* OAuth redirect URLs are now required to be on the same origin as your app.

* Log out a user's other sessions when they change their password.

* Store pending OAuth login results in the database instead of
  in-memory, so that an OAuth flow succeeds even if different requests
  go to different server processes.

* When validateLoginAttempt callbacks return false, don't override a more
  specific error message.

* Add `Random.secret()` for generating security-critical secrets like
  login tokens.

* `Meteor.logoutOtherClients` now calls the user callback when other
  login tokens have actually been removed from the database, not when
  they have been marked for eventual removal.  #1915

* Rename `Oauth` to `OAuth`.  `Oauth` is now an alias for backwards
  compatibility.

* Add `oauth-encryption` package for encrypting sensitive account
  credentials in the database.

* A validate login hook can now override the exception thrown from
  `beginPasswordExchange` like it can for other login methods.

* Remove an expensive observe over all users in the `accounts-base`
  package.


#### Blaze

* Disallow `javascript:` URLs in URL attribute values by default, to
  help prevent cross-site scripting bugs. Call
  `UI._allowJavascriptUrls()` to allow them.

* Fix `UI.toHTML` on templates containing `{{#with}}`.

* Fix `{{#with}}` over a data context that is mutated.  #2046

* Clean up autoruns when calling `UI.toHTML`.

* Properly clean up event listeners when removing templates.

* Add support for `{{!-- block comments --}}` in Spacebars. Block comments may
  contain `}}`, so they are more useful than `{{! normal comments}}` for
  commenting out sections of Spacebars templates.

* Don't dynamically insert `<tbody>` tags in reactive tables

* When handling a custom jQuery event, additional arguments are
  no longer lost -- they now come after the template instance
  argument.  #1988


#### DDP and MongoDB

* Extend latency compensation to support an arbitrary sequence of
  inserts in methods.  Previously, documents created inside a method
  stub on the client would eventually be replaced by new documents
  from the server, causing the screen to flicker.  Calling `insert`
  inside a method body now generates the same ID on the client (inside
  the method stub) and on the server.  A sequence of inserts also
  generates the same sequence of IDs.  Code that wants a random stream
  that is consistent between method stub and real method execution can
  get one with `DDP.randomStream`.
  https://trello.com/c/moiiS2rP/57-pattern-for-creating-multiple-database-records-from-a-method

* The document passed to the `insert` callback of `allow` and `deny` now only
  has a `_id` field if the client explicitly specified one; this allows you to
  use `allow`/`deny` rules to prevent clients from specifying their own
  `_id`. As an exception, `allow`/`deny` rules with a `transform` always have an
  `_id`.

* DDP now has an implementation of bidirectional heartbeats which is consistent
  across SockJS and websocket transports. This enables connection keepalive and
  allows servers and clients to more consistently and efficiently detect
  disconnection.

* The DDP protocol version number has been incremented to "pre2" (adding
  randomSeed and heartbeats).

* The oplog observe driver handles errors communicating with MongoDB
  better and knows to re-poll all queries after a MongoDB failover.

* Fix bugs involving mutating DDP method arguments.


#### meteor command-line tool

* Move boilerplate HTML from tools to webapp.  Change internal
  `Webapp.addHtmlAttributeHook` API.

* Add `meteor list-sites` command for listing the sites that you have
  deployed to meteor.com with your Meteor developer account.

* Third-party template languages can request that their generated source loads
  before other JavaScript files, just like *.html files, by passing the
  isTemplate option to Plugin.registerSourceHandler.

* You can specify a particular interface for the dev mode runner to bind to with
  `meteor -p host:port`.

* Don't include proprietary tar tags in bundle tarballs.

* Convert relative URLs to absolute URLs when merging CSS files.


#### Upgraded dependencies

* Node.js from 0.10.25 to 0.10.26.
* MongoDB driver from 1.3.19 to 1.4.1
* stylus: 0.42.3 (from 0.42.2)
* showdown: 0.3.1
* css-parse: an unreleased version (from 1.7.0)
* css-stringify: an unreleased version (from 1.4.1)


Patches contributed by GitHub users aldeed, apendua, arbesfeld, awwx, dandv,
davegonzalez, emgee3, justinsb, mquandalle, Neftedollar, Pent, sdarnell,
and timhaines.


## v0.8.0.1

* Fix security flaw in OAuth1 implementation. Clients can no longer
  choose the callback_url for OAuth1 logins.


## v0.8.0

Meteor 0.8.0 introduces Blaze, a total rewrite of our live templating engine,
replacing Spark. Advantages of Blaze include:

  * Better interoperability with jQuery plugins and other techniques which
    directly manipulate the DOM
  * More fine-grained updates: only the specific elements or attributes that
    change are touched rather than the entire template
  * A fully documented templating language
  * No need for the confusing `{{#constant}}`, `{{#isolate}}`, and `preserve`
    directives
  * Uses standard jQuery delegation (`.on`) instead of our custom implementation
  * Blaze supports live SVG templates that work just like HTML templates

See
[the Using Blaze wiki page](https://github.com/meteor/meteor/wiki/Using-Blaze)
for full details on upgrading your app to 0.8.0.  This includes:

* The `Template.foo.rendered` callback is now only called once when the template
  is rendered, rather than repeatedly as it is "re-rendered", because templates
  now directly update changed data instead of fully re-rendering.

* The `accounts-ui` login buttons are now invoked as a `{{> loginButtons}}`
  rather than as `{{loginButtons}}`.

* Previous versions of Meteor used a heavily modified version of the Handlebars
  templating language. In 0.8.0, we've given it its own name: Spacebars!
  Spacebars has an
  [explicit specification](https://github.com/meteor/meteor/blob/devel/packages/spacebars/README.md)
  instead of being defined as a series of changes to Handlebars. There are some
  incompatibilities with our previous Handlebars fork, such as a
  [different way of specifying dynamic element attributes](https://github.com/meteor/meteor/blob/devel/packages/spacebars/README.md#in-attribute-values)
  and a
  [new way of defining custom block helpers](https://github.com/meteor/meteor/blob/devel/packages/spacebars/README.md#custom-block-helpers).

* Your template files must consist of
  [well-formed HTML](https://github.com/meteor/meteor/blob/devel/packages/spacebars/README.md#html-dialect). Invalid
  HTML is now a compilation failure.  (There is a current limitation in our HTML
  parser such that it does not support
  [omitting end tags](http://www.w3.org/TR/html5/syntax.html#syntax-tag-omission)
  on elements such as `<P>` and `<LI>`.)

* `Template.foo` is no longer a function. It is instead a
  "component". Components render to an intermediate representation of an HTML
  tree, not a string, so there is no longer an easy way to render a component to
  a static HTML string.

* `Meteor.render` and `Spark.render` have been removed. Use `UI.render` and
  `UI.insert` instead.

* The `<body>` tag now defines a template just like the `<template>` tag, which
  can have helpers and event handlers.  Define them directly on the object
  `UI.body`.

* Previous versions of Meteor shipped with a synthesized `tap` event,
  implementing a zero-delay click event on mobile browsers. Unfortunately, this
  event never worked very well. We're eliminating it. Instead, use one of the
  excellent third party solutions.

* The `madewith` package (which supported adding a badge to your website
  displaying its score from http://madewith.meteor.com/) has been removed, as it
  is not compatible with the new version of that site.

* The internal `spark`, `liverange`, `universal-events`, and `domutils` packages
  have been removed.

* The `Handlebars` namespace has been deprecated.  `Handlebars.SafeString` is
  now `Spacebars.SafeString`, and `Handlebars.registerHelper` is now
  `UI.registerHelper`.

Patches contributed by GitHub users cmather and mart-jansink.


## v0.7.2.3

* Fix a security issue in allow/deny rules that could result in data
  loss. If your app uses allow/deny rules, or uses packages that use
  allow/deny rules, we recommend that you update immediately.
  Backport from 1.0.1.

## v0.7.2.2

* Fix a security flaw in OAuth1 and OAuth2 implementations.
  Backport from 0.8.1; see its entry for recommended actions to take.

## v0.7.2.1

* Fix security flaw in OAuth1 implementation. Clients can no longer
  choose the callback_url for OAuth1 logins.
  Backport from 0.8.0.1.

## v0.7.2

* Support oplog tailing on queries with the `limit` option. All queries
  except those containing `$near` or `$where` selectors or the `skip`
  option can now be used with the oplog driver.

* Add hooks to login process: `Accounts.onLogin`,
  `Accounts.onLoginFailure`, and `Accounts.validateLoginAttempt`. These
  functions allow for rate limiting login attempts, logging an audit
  trail, account lockout flags, and more. See:
  http://docs.meteor.com/#accounts_validateloginattempt #1815

* Change the `Accounts.registerLoginHandler` API for custom login
  methods. Login handlers now require a name and no longer have to deal
  with generating resume tokens. See
  https://github.com/meteor/meteor/blob/devel/packages/accounts-base/accounts_server.js
  for details. OAuth based login handlers using the
  `Oauth.registerService` packages are not affected.

* Add support for HTML email in `Accounts.emailTemplates`.  #1785

* minimongo: Support `{a: {$elemMatch: {x: 1, $or: [{a: 1}, {b: 1}]}}}`  #1875

* minimongo: Support `{a: {$regex: '', $options: 'i'}}`  #1874

* minimongo: Fix sort implementation with multiple sort fields which each look
  inside an array. eg, ensure that with sort key `{'a.x': 1, 'a.y': 1}`, the
  document `{a: [{x: 0, y: 4}]}` sorts before
  `{a: [{x: 0, y: 5}, {x: 1, y: 3}]}`, because the 3 should not be used as a
  tie-breaker because it is not "next to" the tied 0s.

* minimongo: Fix sort implementation when selector and sort key share a field,
  that field matches an array in the document, and only some values of the array
  match the selector. eg, ensure that with sort key `{a: 1}` and selector
  `{a: {$gt: 3}}`, the document `{a: [4, 6]}` sorts before `{a: [1, 5]}`,
  because the 1 should not be used as a sort key because it does not match the
  selector. (We only approximate the MongoDB behavior here by only supporting
  relatively selectors.)

* Use `faye-websocket` (0.7.2) npm module instead of `websocket` (1.0.8) for
  server-to-server DDP.

* Update Google OAuth package to use new `profile` and `email` scopes
  instead of deprecated URL-based scopes.  #1887

* Add `_throwFirstError` option to `Deps.flush`.

* Make `facts` package data available on the server as
  `Facts._factsByPackage`.

* Fix issue where `LESS` compilation error could crash the `meteor run`
  process.  #1877

* Fix crash caused by empty HTTP host header in `meteor run` development
  server.  #1871

* Fix hot code reload in private browsing mode in Safari.

* Fix appcache size calculation to avoid erronious warnings. #1847

* Remove unused `Deps._makeNonReactive` wrapper function. Call
  `Deps.nonreactive` directly instead.

* Avoid setting the `oplogReplay` on non-oplog collections. Doing so
  caused mongod to crash.

* Add startup message to `test-in-console` to ease automation. #1884

* Upgraded dependencies
  - amplify: 1.1.2 (from 1.1.0)

Patches contributed by GitHub users awwx, dandv, queso, rgould, timhaines, zol


## v0.7.1.2

* Fix bug in tool error handling that caused `meteor` to crash on Mac
  OSX when no computer name is set.

* Work around a bug that caused MongoDB to fail an assertion when using
  tailable cursors on non-oplog collections.


## v0.7.1.1

* Integrate with Meteor developer accounts, a new way of managing your
  meteor.com deployed sites. When you use `meteor deploy`, you will be
  prompted to create a developer account.
    - Once you've created a developer account, you can log in and out
      from the command line with `meteor login` and `meteor logout`.
    - You can claim legacy sites with `meteor claim`. This command will
      prompt you for your site password if you are claiming a
      password-protected site; after claiming it, you will not need to
      enter the site password again.
    - You can add or remove authorized users, and view the list of
      authorized users, for a site with `meteor authorized`.
    - You can view your current username with `meteor whoami`.
    - This release also includes the `accounts-meteor-developer` package
      for building Meteor apps that allow users to log in with their own
      developer accounts.

* Improve the oplog tailing implementation for getting real-time database
  updates from MongoDB.
    - Add support for all operators except `$where` and `$near`. Limit and
      skip are not supported yet.
    - Add optimizations to avoid needless data fetches from MongoDB.
    - Fix an error ("Cannot call method 'has' of null") in an oplog
      callback. #1767

* Add and improve support for minimongo operators.
  - Support `$comment`.
  - Support `obj` name in `$where`.
  - `$regex` matches actual regexps properly.
  - Improve support for `$nin`, `$ne`, `$not`.
  - Support using `{ $in: [/foo/, /bar/] }`. #1707
  - Support `{$exists: false}`.
  - Improve type-checking for selectors.
  - Support `{x: {$elemMatch: {$gt: 5}}}`.
  - Match Mongo's behavior better when there are arrays in the document.
  - Support `$near` with sort.
  - Implement updates with `{ $set: { 'a.$.b': 5 } }`.
  - Support `{$type: 4}` queries.
  - Optimize `remove({})` when observers are paused.
  - Make update-by-id constant time.
  - Allow `{$set: {'x._id': 1}}`.  #1794

* Upgraded dependencies
  - node: 0.10.25 (from 0.10.22). The workaround for specific Node
    versions from 0.7.0 is now removed; 0.10.25+ is supported.
  - jquery: 1.11.0 (from 1.8.2). See
    http://jquery.com/upgrade-guide/1.9/ for upgrade instructions.
  - jquery-waypoints: 2.0.4 (from 1.1.7). Contains
    backwards-incompatible changes.
  - source-map: 0.3.2 (from 0.3.30) #1782
  - websocket-driver: 0.3.2 (from 0.3.1)
  - http-proxy: 1.0.2 (from a pre-release fork of 1.0)
  - semver: 2.2.1 (from 2.1.0)
  - request: 2.33.0 (from 2.27.0)
  - fstream: 0.1.25 (from 0.1.24)
  - tar: 0.1.19 (from 0.1.18)
  - eachline: a fork of 2.4.0 (from 2.3.3)
  - source-map: 0.1.31 (from 0.1.30)
  - source-map-support: 0.2.5 (from 0.2.3)
  - mongo: 2.4.9 (from 2.4.8)
  - openssl in mongo: 1.0.1f (from 1.0.1e)
  - kexec: 0.2.0 (from 0.1.1)
  - less: 1.6.1 (from 1.3.3)
  - stylus: 0.42.2 (from 0.37.0)
  - nib: 1.0.2 (from 1.0.0)
  - coffeescript: 1.7.1 (from 1.6.3)

* CSS preprocessing and sourcemaps:
  - Add sourcemap support for CSS stylesheet preprocessors. Use
    sourcemaps for stylesheets compiled with LESS.
  - Improve CSS minification to deal with `@import` statements correctly.
  - Lint CSS files for invalid `@` directives.
  - Change the recommended suffix for imported LESS files from
    `.lessimport` to `.import.less`. Add `.import.styl` to allow
    `stylus` imports. `.lessimport` continues to work but is deprecated.

* Add `clientAddress` and `httpHeaders` to `this.connection` in method
  calls and publish functions.

* Hash login tokens before storing them in the database. Legacy unhashed
  tokens are upgraded to hashed tokens in the database as they are used
  in login requests.

* Change default accounts-ui styling and add more CSS classes.

* Refactor command-line tool. Add test harness and better tests. Run
  `meteor self-test --help` for info on running the tools test suite.

* Speed up application re-build in development mode by re-using file
  hash computation between file change watching code and application
  build code..

* Fix issues with documents containing a key named `length` with a
  numeric value. Underscore treated these as arrays instead of objects,
  leading to exceptions when . Patch Underscore to not treat plain
  objects (`x.constructor === Object`) with numeric `length` fields as
  arrays. #594 #1737

* Deprecate `Accounts.loginServiceConfiguration` in favor of
  `ServiceConfiguration.configurations`, exported by the
  `service-configuration` package. `Accounts.loginServiceConfiguration`
  is maintained for backwards-compatibility, but it is defined in a
  `Meteor.startup` block and so cannot be used from top-level code.

* Cursors with a field specifier containing `{_id: 0}` can no longer be
  used with `observeChanges` or `observe`. This includes the implicit
  calls to these functions that are done when returning a cursor from a
  publish function or using `{{#each}}`.

* Transform functions must return objects and may not change the `_id`
  field, though they may leave it out.

* Remove broken IE7 support from the `localstorage` package. Meteor
  accounts logins no longer persist in IE7.

* Fix the `localstorage` package when used with Safari in private
  browsing mode. This fixes a problem with login token storage and
  account login. #1291

* Types added with `EJSON.addType` now have default `clone` and `equals`
  implementations. Users may still specify `clone` or `equals` functions
  to override the default behavior.  #1745

* Add `frame-src` to `browser-policy-content` and account for
  cross-browser CSP disparities.

* Deprecate `Oauth.initiateLogin` in favor of `Oauth.showPopup`.

* Add `WebApp.rawConnectHandlers` for adding connect handlers that run
  before any other Meteor handlers, except `connect.compress()`. Raw
  connect handlers see the URL's full path (even if ROOT_URL contains a
  non-empty path) and they run before static assets are served.

* Add `Accounts.connection` to allow using Meteor accounts packages with
  a non-default DDP connection.

* Detect and reload if minified CSS files fail to load at startup. This
  prevents the application from running unstyled if the page load occurs
  while the server is switching versions.

* Allow Npm.depends to specify any http or https URL containing a full
  40-hex-digit SHA.  #1686

* Add `retry` package for connection retry with exponential backoff.

* Pass `update` and `remove` return values correctly when using
  collections validated with `allow` and `deny` rules. #1759

* If you're using Deps on the server, computations and invalidation
  functions are not allowed to yield. Throw an error instead of behaving
  unpredictably.

* Fix namespacing in coffeescript files added to a package with the
  `bare: true` option. #1668

* Fix races when calling login and/or logoutOtherClients from multiple
  tabs. #1616

* Include oauth_verifier as a header rather than a parameter in
  the `oauth1` package. #1825

* Fix `force-ssl` to allow local development with `meteor run` in IPv6
  environments. #1751`

* Allow cursors on named local collections to be returned from a publish
  function in an array.  #1820

* Fix build failure caused by a directory in `programs/` without a
  package.js file.

* Do a better job of handling shrinkwrap files when an npm module
  depends on something that isn't a semver. #1684

* Fix failures updating npm dependencies when a node_modules directory
  exists above the project directory.  #1761

* Preserve permissions (eg, executable bit) on npm files.  #1808

* SockJS tweak to support relative base URLs.

* Don't leak sockets on error in dev-mode proxy.

* Clone arguments to `added` and `changed` methods in publish
  functions. This allows callers to reuse objects and prevents already
  published data from changing after the fact.  #1750

* Ensure springboarding to a different meteor tools version always uses
  `exec` to run the old version. This simplifies process management for
  wrapper scripts.

Patches contributed by GitHub users DenisGorbachev, EOT, OyoKooN, awwx,
dandv, icellan, jfhamlin, marcandre, michaelbishop, mitar, mizzao,
mquandalle, paulswartz, rdickert, rzymek, timhaines, and yeputons.


## v0.7.0.1

* Two fixes to `meteor run` Mongo startup bugs that could lead to hangs with the
  message "Initializing mongo database... this may take a moment.".  #1696

* Apply the Node patch to 0.10.24 as well (see the 0.7.0 section for details).

* Fix gratuitous IE7 incompatibility.  #1690


## v0.7.0

This version of Meteor contains a patch for a bug in Node 0.10 which
most commonly affects websockets. The patch is against Node version
0.10.22 and 0.10.23. We strongly recommend using one of these precise
versions of Node in production so that the patch will be applied. If you
use a newer version of Node with this version of Meteor, Meteor will not
apply the patch and will instead disable websockets.

* Rework how Meteor gets realtime database updates from MongoDB. Meteor
  now reads the MongoDB "oplog" -- a special collection that records all
  the write operations as they are applied to your database. This means
  changes to the database are instantly noticed and reflected in Meteor,
  whether they originated from Meteor or from an external database
  client. Oplog tailing is automatically enabled in development mode
  with `meteor run`, and can be enabled in production with the
  `MONGO_OPLOG_URL` environment variable. Currently the only supported
  selectors are equality checks; `$`-operators, `limit` and `skip`
  queries fall back to the original poll-and-diff algorithm. See
  https://github.com/meteor/meteor/wiki/Oplog-Observe-Driver
  for details.

* Add `Meteor.onConnection` and add `this.connection` to method
  invocations and publish functions. These can be used to store data
  associated with individual clients between subscriptions and method
  calls. See http://docs.meteor.com/#meteor_onconnection for details. #1611

* Bundler failures cause non-zero exit code in `meteor run`.  #1515

* Fix error when publish function callbacks are called during session shutdown.

* Rework hot code push. The new `autoupdate` package drives automatic
  reloads on update using standard DDP messages instead of a hardcoded
  message at DDP startup. Now the hot code push only triggers when
  client code changes; server-only code changes will not cause the page
  to reload.

* New `facts` package publishes internal statistics about Meteor.

* Add an explicit check that publish functions return a cursor, an array
  of cursors, or a falsey value. This is a safety check to to prevent
  users from accidentally returning Collection.findOne() or some other
  value and expecting it to be published.

* Implement `$each`, `$sort`, and `$slice` options for minimongo's `$push`
  modifier.  #1492

* Introduce `--raw-logs` option to `meteor run` to disable log
  coloring and timestamps.

* Add `WebAppInternals.setBundledJsCssPrefix()` to control where the
  client loads bundled JavaScript and CSS files. This allows serving
  files from a CDN to decrease page load times and reduce server load.

* Attempt to exit cleanly on `SIGHUP`. Stop accepting incoming
  connections, kill DDP connections, and finish all outstanding requests
  for static assets.

* In the HTTP server, only keep sockets with no active HTTP requests alive for 5
  seconds.

* Fix handling of `fields` option in minimongo when only `_id` is present. #1651

* Fix issue where setting `process.env.MAIL_URL` in app code would not
  alter where mail was sent. This was a regression in 0.6.6 from 0.6.5. #1649

* Use stderr instead of stdout (for easier automation in shell scripts) when
  prompting for passwords and when downloading the dev bundle. #1600

* Ensure more downtime during file watching.  #1506

* Fix `meteor run` with settings files containing non-ASCII characters.  #1497

* Support `EJSON.clone` for `Meteor.Error`. As a result, they are properly
  stringified in DDP even if thrown through a `Future`.  #1482

* Fix passing `transform: null` option to `collection.allow()` to disable
  transformation in validators.  #1659

* Fix livedata error on `this.removed` during session shutdown. #1540 #1553

* Fix incompatibility with Phusion Passenger by removing an unused line. #1613

* Ensure install script creates /usr/local on machines where it does not
  exist (eg. fresh install of OSX Mavericks).

* Set x-forwarded-* headers in `meteor run`.

* Clean up package dirs containing only ".build".

* Check for matching hostname before doing end-of-oauth redirect.

* Only count files that actually go in the cache towards the `appcache`
  size check. #1653.

* Increase the maximum size spiderable will return for a page from 200kB
  to 5MB.

* Upgraded dependencies:
  * SockJS server from 0.3.7 to 0.3.8, including new faye-websocket module.
  * Node from 0.10.21 to 0.10.22
  * MongoDB from 2.4.6 to 2.4.8
  * clean-css from 1.1.2 to 2.0.2
  * uglify-js from a fork of 2.4.0 to 2.4.7
  * handlebars npm module no longer available outside of handlebars package

Patches contributed by GitHub users AlexeyMK, awwx, dandv, DenisGorbachev,
emgee3, FooBarWidget, mitar, mcbain, rzymek, and sdarnell.


## v0.6.6.3

* Fix error when publish function callbacks are called during session
  shutdown.  #1540 #1553

* Improve `meteor run` CPU usage in projects with many
  directories.  #1506


## v0.6.6.2

* Upgrade Node from 0.10.20 to 0.10.21 (security update).


## v0.6.6.1

* Fix file watching on OSX. Work around Node issue #6251 by not using
  fs.watch. #1483


## v0.6.6


#### Security

* Add `browser-policy` package for configuring and sending
  Content-Security-Policy and X-Frame-Options HTTP headers.
  [See the docs](http://docs.meteor.com/#browserpolicy) for more.

* Use cryptographically strong pseudorandom number generators when available.

#### MongoDB

* Add upsert support. `Collection.update` now supports the `{upsert:
  true}` option. Additionally, add a `Collection.upsert` method which
  returns the newly inserted object id if applicable.

* `update` and `remove` now return the number of documents affected.  #1046

* `$near` operator for `2d` and `2dsphere` indices.

* The `fields` option to the collection methods `find` and `findOne` now works
  on the client as well.  (Operators such as `$elemMatch` and `$` are not yet
  supported in `fields` projections.) #1287

* Pass an index and the cursor itself to the callbacks in `cursor.forEach` and
  `cursor.map`, just like the corresponding `Array` methods.  #63

* Support `c.find(query, {limit: N}).count()` on the client.  #654

* Improve behavior of `$ne`, `$nin`, and `$not` selectors with objects containing
  arrays.  #1451

* Fix various bugs if you had two documents with the same _id field in
  String and ObjectID form.

#### Accounts

* [Behavior Change] Expire login tokens periodically. Defaults to 90
  days. Use `Accounts.config({loginExpirationInDays: null})` to disable
  token expiration.

* [Behavior Change] Write dates generated by Meteor Accounts to Mongo as
  Date instead of number; existing data can be converted by passing it
  through `new Date()`. #1228

* Log out and close connections for users if they are deleted from the
  database.

* Add Meteor.logoutOtherClients() for logging out other connections
  logged in as the current user.

* `restrictCreationByEmailDomain` option in `Accounts.config` to restrict new
  users to emails of specific domain (eg. only users with @meteor.com emails) or
  a custom validator. #1332

* Support OAuth1 services that require request token secrets as well as
  authentication token secrets.  #1253

* Warn if `Accounts.config` is only called on the client.  #828

* Fix bug where callbacks to login functions could be called multiple
  times when the client reconnects.

#### DDP

* Fix infinite loop if a client disconnects while a long yielding method is
  running.

* Unfinished code to support DDP session resumption has been removed. Meteor
  servers now stop processing messages from clients and reclaim memory
  associated with them as soon as they are disconnected instead of a few minutes
  later.

#### Tools

* The pre-0.6.5 `Package.register_extension` API has been removed. Use
  `Package._transitional_registerBuildPlugin` instead, which was introduced in
  0.6.5. (A bug prevented the 0.6.5 reimplementation of `register_extension`
  from working properly anyway.)

* Support using an HTTP proxy in the `meteor` command line tool. This
  allows the `update`, `deploy`, `logs`, and `mongo` commands to work
  behind a proxy. Use the standard `http_proxy` environment variable to
  specify your proxy endpoint.  #429, #689, #1338

* Build Linux binaries on an older Linux machine. Meteor now supports
  running on Linux machines with glibc 2.9 or newer (Ubuntu 10.04+, RHEL
  and CentOS 6+, Fedora 10+, Debian 6+). Improve error message when running
  on Linux with unsupported glibc, and include Mongo stderr if it fails
  to start.

* Install NPM modules with `--force` to avoid corrupted local caches.

* Rebuild NPM modules in packages when upgrading to a version of Meteor that
  uses a different version of Node.

* Disable the Mongo http interface. This lets you run meteor on two ports
  differing by 1000 at the same time.

#### Misc

* [Known issue] Breaks support for pre-release OSX 10.9 'Mavericks'.
  Will be addressed shortly. See issues:
  https://github.com/joyent/node/issues/6251
  https://github.com/joyent/node/issues/6296

* `EJSON.stringify` now takes options:
  - `canonical` causes objects keys to be stringified in sorted order
  - `indent` allows formatting control over the EJSON stringification

* EJSON now supports `Infinity`, `-Infinity` and `NaN`.

* Check that the argument to `EJSON.parse` is a string.  #1401

* Better error from functions that use `Meteor._wrapAsync` (eg collection write
  methods and `HTTP` methods) and in DDP server message processing.  #1387

* Support `appcache` on Chrome for iOS.

* Support literate CoffeeScript files with the extension `.coffee.md` (in
  addition to the already-supported `.litcoffee` extension). #1407

* Make `madewith` package work again (broken in 0.6.5).  #1448

* Better error when passing a string to `{{#each}}`. #722

* Add support for JSESSIONID cookies for sticky sessions. Set the
  `USE_JSESSIONID` environment variable to enable placing a JSESSIONID
  cookie on sockjs requests.

* Simplify the static analysis used to detect package-scope variables.

* Upgraded dependencies:
  * Node from 0.8.24 to 0.10.20
  * MongoDB from 2.4.4 to 2.4.6
  * MongoDB driver from 1.3.17 to 1.3.19
  * http-proxy from 0.10.1 to a pre-release of 1.0.0
  * stylus from 0.30.1 to 0.37.0
  * nib from 0.8.2 to 1.0.0
  * optimist from 0.3.5 to 0.6.0
  * semver from 1.1.0 to 2.1.0
  * request from 2.12.0 to 2.27.0
  * keypress from 0.1.0 to 0.2.1
  * underscore from 1.5.1 to 1.5.2
  * fstream from 0.1.21 to 0.1.24
  * tar from 0.1.14 to 0.1.18
  * source-map from 0.1.26 to 0.1.30
  * source-map-support from a fork of 0.1.8 to 0.2.3
  * escope from a fork of 0.0.15 to 1.0.0
  * estraverse from 1.1.2-1 to 1.3.1
  * simplesmtp from 0.1.25 to 0.3.10
  * stream-buffers from 0.2.3 to 0.2.5
  * websocket from 1.0.7 to 1.0.8
  * cli-color from 0.2.2 to 0.2.3
  * clean-css from 1.0.11 to 1.1.2
  * UglifyJS2 from a fork of 2.3.6 to a different fork of 2.4.0
  * connect from 2.7.10 to 2.9.0
  * send from 0.1.0 to 0.1.4
  * useragent from 2.0.1 to 2.0.7
  * replaced byline with eachline 2.3.3

Patches contributed by GitHub users ansman, awwx, codeinthehole, jacott,
Maxhodges, meawoppl, mitar, mizzao, mquandalle, nathan-muir, RobertLowe, ryw,
sdarnell, and timhaines.


## v0.6.5.3

* Fix a security issue in allow/deny rules that could result in data
  loss. If your app uses allow/deny rules, or uses packages that use
  allow/deny rules, we recommend that you update immediately.
  Backport from 1.0.1.


## v0.6.5.2

* Upgrade Node from 0.8.24 to 0.8.26 (security patch)


## v0.6.5.1

* Fix syntax errors on lines that end with a backslash. #1326

* Fix serving static files with special characters in their name. #1339

* Upgrade `esprima` JavaScript parser to fix bug parsing complex regexps.

* Export `Spiderable` from `spiderable` package to allow users to set
  `Spiderable.userAgentRegExps` to control what user agents are treated
  as spiders.

* Add EJSON to standard-app-packages. #1343

* Fix bug in d3 tab character parsing.

* Fix regression when using Mongo ObjectIDs in Spark templates.


## v0.6.5

* New package system with package compiler and linker:

  * Each package now has it own namespace for variable
    declarations. Global variables used in a package are limited to
    package scope.

  * Packages must explicitly declare which symbols they export with
    `api.export` in `package.js`.

  * Apps and packages only see the exported symbols from packages they
    explicitly use. For example, if your app uses package A which in
    turn depends on package B, only package A's symbols will be
    available in the app.

  * Package names can only contain alphanumeric characters, dashes, and
    dots. Packages with spaces and underscores must be renamed.

  * Remove hardcoded list of required packages. New default
    `standard-app-packages` package adds dependencies on the core Meteor
    stack. This package can be removed to make an app with only parts of
    the Meteor stack. `standard-app-packages` will be automatically
    added to a project when it is updated to Meteor 0.6.5.

  * Custom app packages in the `packages` directory are no longer
    automatically used. They must be explicitly added to the app with
    `meteor add <packagename>`. To help with the transition, all
    packages in the `packages` directory will be automatically added to
    the project when it is updated to Meteor 0.6.5.

  * New "unipackage" on-disk format for built packages. Compiled packages are
    cached and rebuilt only when their source or dependencies change.

  * Add "unordered" and "weak" package dependency modes to allow
    circular package dependencies and conditional code inclusion.

  * New API (`_transitional_registerBuildPlugin`) for declaring
    compilers, preprocessors, and file extension handlers. These new
    build plugins are full compilation targets in their own right, and
    have their own namespace, source files, NPM requirements, and package
    dependencies. The old `register_extension` API is deprecated. Please
    note that the `package.js` format and especially
    `_transitional_registerBuildPlugin` are not frozen interfaces and
    are subject to change in future releases.

  * Add `api.imply`, which allows one package to "imply" another. If
    package A implies package B, then anything that depends on package
    A automatically depends on package B as well (and receives package
    B's imports). This is useful for creating umbrella packages
    (`standard-app-packages`) or sometimes for factoring common code
    out of related packages (`accounts-base`).

* Move HTTP serving out of the server bootstrap and into the `webapp`
  package. This allows building Meteor apps that are not web servers
  (eg. command line tools, DDP clients, etc.). Connect middlewares can
  now be registered on the new `WebApp.connectHandlers` instead of the
  old `__meteor_bootstrap__.app`.

* The entire Meteor build process now has first-class source map
  support. A source map is maintained for every source file as it
  passes through the build pipeline. Currently, the source maps are
  only served in development mode. Not all web browsers support source
  maps yet and for those that do, you may have to turn on an option to
  enable them. Source maps will always be used when reporting
  exceptions on the server.

* Update the `coffeescript` package to generate source maps.

* Add new `Assets` API and `private` subdirectory for including and
  accessing static assets on the server. http://docs.meteor.com/#assets

* Add `Meteor.disconnect`. Call this to disconnect from the
  server and stop all live data updates. #1151

* Add `Match.Integer` to `check` for 32-bit signed integers.

* `Meteor.connect` has been renamed to `DDP.connect` and is now fully
  supported on the server. Server-to-server DDP connections use
  websockets, and can be used for both method calls and subscriptions.

* Rename `Meteor.default_connection` to `Meteor.connection` and
  `Meteor.default_server` to `Meteor.server`.

* Rename `Meteor.http` to `HTTP`.

* `ROOT_URL` may now have a path part. This allows serving multiple
  Meteor apps on the same domain.

* Support creating named unmanaged collections with
  `new Meteor.Collection("name", {connection: null})`.

* New `Log` function in the `logging` package which prints with
  timestamps, color, filenames and linenumbers.

* Include http response in errors from oauth providers. #1246

* The `observe` callback `movedTo` now has a fourth argument `before`.

* Move NPM control files for packages from `.npm` to
  `.npm/package`. This is to allow build plugins such as `coffeescript`
  to depend on NPM packages. Also, when removing the last NPM
  dependency, clean up the `.npm` dir.

* Remove deprecated `Meteor.is_client` and `Meteor.is_server` variables.

* Implement "meteor bundle --debug" #748

* Add `forceApprovalPrompt` option to `Meteor.loginWithGoogle`. #1226

* Make server-side Mongo `insert`s, `update`s, and `remove`s run
  asynchronously when a callback is passed.

* Improve memory usage when calling `findOne()` on the server.

* Delete login tokens from server when user logs out.

* Rename package compatibility mode option to `add_files` from `raw` to
  `bare`.

* Fix Mongo selectors of the form: {$regex: /foo/}.

* Fix Spark memory leak.  #1157

* Fix EPIPEs during dev mode hot code reload.

* Fix bug where we would never quiesce if we tried to revive subs that errored
  out (5e7138d)

* Fix bug where `this.fieldname` in handlebars template might refer to a
  helper instead of a property of the current data context. #1143

* Fix submit events on IE8. #1191

* Handle `Meteor.loginWithX` being called with a callback but no options. #1181

* Work around a Chrome bug where hitting reload could cause a tab to
  lose the DDP connection and never recover. #1244

* Upgraded dependencies:
  * Node from 0.8.18 to 0.8.24
  * MongoDB from 2.4.3 to 2.4.4, now with SSL support
  * CleanCSS from 0.8.3 to 1.0.11
  * Underscore from 1.4.4 to 1.5.1
  * Fibers from 1.0.0 to 1.0.1
  * MongoDB Driver from 1.3.7 to 1.3.17

Patches contributed by GitHub users btipling, mizzao, timhaines and zol.


## v0.6.4.1

* Update mongodb driver to use version 0.2.1 of the bson module.


## v0.6.4

* Separate OAuth flow logic from Accounts into separate packages. The
  `facebook`, `github`, `google`, `meetup`, `twitter`, and `weibo`
  packages can be used to perform an OAuth exchange without creating an
  account and logging in.  #1024

* If you set the `DISABLE_WEBSOCKETS` environment variable, browsers will not
  attempt to connect to your app using Websockets. Use this if you know your
  server environment does not properly proxy Websockets to reduce connection
  startup time.

* Make `Meteor.defer` work in an inactive tab in iOS.  #1023

* Allow new `Random` instances to be constructed with specified seed. This
  can be used to create repeatable test cases for code that picks random
  values.  #1033

* Fix CoffeeScript error reporting to include source file and line
  number again.  #1052

* Fix Mongo queries which nested JavaScript RegExp objects inside `$or`.  #1089

* Upgraded dependencies:
  * Underscore from 1.4.2 to 1.4.4  #776
  * http-proxy from 0.8.5 to 0.10.1  #513
  * connect from 1.9.2 to 2.7.10
  * Node mongodb client from 1.2.13 to 1.3.7  #1060

Patches contributed by GitHub users awwx, johnston, and timhaines.


## v0.6.3

* Add new `check` package for ensuring that a value matches a required
  type and structure. This is used to validate untrusted input from the
  client. See http://docs.meteor.com/#match for details.

* Use Websockets by default on supported browsers. This reduces latency
  and eliminates the constant network spinner on iOS devices.

* With `autopublish` on, publish many useful fields on `Meteor.users`.

* Files in the `client/compatibility/` subdirectory of a Meteor app do
  not get wrapped in a new variable scope. This is useful for
  third-party libraries which expect `var` statements at the outermost
  level to be global.

* Add synthetic `tap` event for use on touch enabled devices. This is a
  replacement for `click` that fires immediately.

* When using the `http` package synchronously on the server, errors
  are thrown rather than passed in `result.error`

* The `manager` option to the `Meteor.Collection` constructor is now called
  `connection`. The old name still works for now.  #987

* The `localstorage-polyfill` smart package has been replaced by a
  `localstorage` package, which defines a `Meteor._localStorage` API instead of
  trying to replace the DOM `window.localStorage` facility. (Now, apps can use
  the existence of `window.localStorage` to detect if the full localStorage API
  is supported.)  #979

* Upgrade MongoDB from 2.2.1 to 2.4.3.

* Upgrade CoffeeScript from 1.5.0 to 1.6.2.  #972

* Faster reconnects when regaining connectivity.  #696

* `Email.send` has a new `headers` option to set arbitrary headers.  #963

* Cursor transform functions on the server no longer are required to return
  objects with correct `_id` fields.  #974

* Rework `observe()` callback ordering in minimongo to improve fiber
  safety on the server. This makes subscriptions on server to server DDP
  more usable.

* Use binary search in minimongo when updating ordered queries.  #969

* Fix EJSON base64 decoding bug.  #1001

* Support `appcache` on Chromium.  #958

Patches contributed by GitHub users awwx, jagill, spang, and timhaines.


## v0.6.2.1

* When authenticating with GitHub, include a user agent string. This
  unbreaks "Sign in with GitHub"

Patch contributed by GitHub user pmark.


## v0.6.2

* Better error reporting:
  * Capture real stack traces for `Meteor.Error`.
  * Report better errors with misconfigured OAuth services.

* Add per-package upgrade notices to `meteor update`.

* Experimental server-to-server DDP support: `Meteor.connect` on the
  server will connect to a remote DDP endpoint via WebSockets. Method
  calls should work fine, but subscriptions and minimongo on the server
  are still a work in progress.

* Upgrade d3 from 2.x to 3.1.4. See
  https://github.com/mbostock/d3/wiki/Upgrading-to-3.0 for compatibility notes.

* Allow CoffeeScript to set global variables when using `use strict`. #933

* Return the inserted documented ID from `LocalCollection.insert`. #908

* Add Weibo token expiration time to `services.weibo.expiresAt`.

* `Spiderable.userAgentRegExps` can now be modified to change what user agents
  are treated as spiders by the `spiderable` package.

* Prevent observe callbacks from affecting the arguments to identical
  observes. #855

* Fix meteor command line tool when run from a home directory with
  spaces in its name. If you previously installed meteor release 0.6.0
  or 0.6.1 you'll need to uninstall and reinstall meteor to support
  users with spaces in their usernames (see
  https://github.com/meteor/meteor/blob/master/README.md#uninstalling-meteor)

Patches contributed by GitHub users andreas-karlsson, awwx, jacott,
joshuaconner, and timhaines.


## v0.6.1

* Correct NPM behavior in packages in case there is a `node_modules` directory
  somewhere above the app directory. #927

* Small bug fix in the low-level `routepolicy` package.

Patches contributed by GitHub users andreas-karlsson and awwx.


## v0.6.0

* Meteor has a brand new distribution system! In this new system, code-named
  Engine, packages are downloaded individually and on demand. All of the
  packages in each official Meteor release are prefetched and cached so you can
  still use Meteor while offline. You can have multiple releases of Meteor
  installed simultaneously; apps are pinned to specific Meteor releases.
  All `meteor` commands accept a `--release` argument to specify which release
  to use; `meteor update` changes what release the app is pinned to.
  Inside an app, the name of the release is available at `Meteor.release`.
  When running Meteor directly from a git checkout, the release is ignored.

* Variables declared with `var` at the outermost level of a JavaScript
  source file are now private to that file. Remove the `var` to share
  a value between files.

* Meteor now supports any x86 (32- or 64-bit) Linux system, not just those which
  use Debian or RedHat package management.

* Apps may contain packages inside a top-level directory named `packages`.

* Packages may depend on [NPM modules](https://npmjs.org), using the new
  `Npm.depends` directive in their `package.js` file. (Note: if the NPM module
  has architecture-specific binary components, bundles built with `meteor
  bundle` or `meteor deploy` will contain the components as built for the
  developer's platform and may not run on other platforms.)

* Meteor's internal package tests (as well as tests you add to your app's
  packages with the unsupported `Tinytest` framework) are now run with the new
  command `meteor test-packages`.

* `{{#each}}` helper can now iterate over falsey values without throwing an
  exception. #815, #801

* `{{#with}}` helper now only includes its block if its argument is not falsey,
  and runs an `{{else}}` block if provided if the argument is falsey. #770, #866

* Twitter login now stores `profile_image_url` and `profile_image_url_https`
  attributes in the `user.services.twitter` namespace. #788

* Allow packages to register file extensions with dots in the filename.

* When calling `this.changed` in a publish function, it is no longer an error to
  clear a field which was never set. #850

* Deps API
  * Add `dep.depend()`, deprecate `Deps.depend(dep)` and
    `dep.addDependent()`.
  * If first run of `Deps.autorun` throws an exception, stop it and don't
    rerun.  This prevents a Spark exception when template rendering fails
    ("Can't call 'firstNode' of undefined").
  * If an exception is thrown during `Deps.flush` with no stack, the
    message is logged instead. #822

* When connecting to MongoDB, use the JavaScript BSON parser unless specifically
  requested in `MONGO_URL`; the native BSON parser sometimes segfaults. (Meteor
  only started using the native parser in 0.5.8.)

* Calls to the `update` collection function in untrusted code may only use a
  whitelisted list of modifier operators.

Patches contributed by GitHub users awwx, blackcoat, cmather, estark37,
mquandalle, Primigenus, raix, reustle, and timhaines.


## v0.5.9

* Fix regression in 0.5.8 that prevented users from editing their own
  profile. #809

* Fix regression in 0.5.8 where `Meteor.loggingIn()` would not update
  reactively. #811


## v0.5.8

* Calls to the `update` and `remove` collection functions in untrusted code may
  no longer use arbitrary selectors. You must specify a single document ID when
  invoking these functions from the client (other than in a method stub).

  You may still use other selectors when calling `update` and `remove` on the
  server and from client method stubs, so you can replace calls that are no
  longer supported (eg, in event handlers) with custom method calls.

  The corresponding `update` and `remove` callbacks passed to `allow` and `deny`
  now take a single document instead of an array.

* Add new `appcache` package. Add this package to your project to speed
  up page load and make hot code reload smoother using the HTML5
  AppCache API. See http://docs.meteor.com/#appcache for details.

* Rewrite reactivity library. `Meteor.deps` is now `Deps` and has a new
  API. `Meteor.autorun` and `Meteor.flush` are now called `Deps.autorun` and
  `Deps.flush` (the old names still work for now). The other names under
  `Meteor.deps` such as `Context` no longer exist. The new API is documented at
  http://docs.meteor.com/#deps

* You can now provide a `transform` option to collections, which is a
  function that documents coming out of that collection are passed
  through. `find`, `findOne`, `allow`, and `deny` now take `transform` options,
  which may override the Collection's `transform`.  Specifying a `transform`
  of `null` causes you to receive the documents unmodified.

* Publish functions may now return an array of cursors to publish. Currently,
  the cursors must all be from different collections. #716

* User documents have id's when `onCreateUser` and `validateNewUser` hooks run.

* Encode and store custom EJSON types in MongoDB.

* Support literate CoffeeScript files with the extension `.litcoffee`. #766

* Add new login service provider for Meetup.com in `accounts-meetup` package.

* If you call `observe` or `observeChanges` on a cursor created with the
  `reactive: false` option, it now only calls initial add callbacks and
  does not continue watching the query. #771

* In an event handler, if the data context is falsey, default it to `{}`
  rather than to the global object. #777

* Allow specifying multiple event handlers for the same selector. #753

* Revert caching header change from 0.5.5. This fixes image flicker on redraw.

* Stop making `Session` available on the server; it's not useful there. #751

* Force URLs in stack traces in browser consoles to be hyperlinks. #725

* Suppress spurious `changed` callbacks with empty `fields` from
  `Cursor.observeChanges`.

* Fix logic bug in template branch matching. #724

* Make `spiderable` user-agent test case insensitive. #721

* Fix several bugs in EJSON type support:
  * Fix `{$type: 5}` selectors for binary values on browsers that do
    not support `Uint8Array`.
  * Fix EJSON equality on falsey values.
  * Fix for returning a scalar EJSON type from a method. #731

* Upgraded dependencies:
  * mongodb driver to version 1.2.13 (from 0.1.11)
  * mime module removed (it was unused)


Patches contributed by GitHub users awwx, cmather, graemian, jagill,
jmhredsox, kevinxucs, krizka, mitar, raix, and rasmuserik.


## v0.5.7

* The DDP wire protocol has been redesigned.

  * The handshake message is now versioned. This breaks backwards
    compatibility between sites with `Meteor.connect()`. Older meteor
    apps can not talk to new apps and vice versa. This includes the
    `madewith` package, apps using `madewith` must upgrade.

  * New [EJSON](http://docs.meteor.com/#ejson) package allows you to use
    Dates, Mongo ObjectIDs, and binary data in your collections and
    Session variables.  You can also add your own custom datatypes.

  * Meteor now correctly represents empty documents in Collections.

  * There is an informal specification in `packages/livedata/DDP.md`.


* Breaking API changes

  * Changed the API for `observe`.  Observing with `added`, `changed`
    and `removed` callbacks is now unordered; for ordering information
    use `addedAt`, `changedAt`, `removedAt`, and `movedTo`. Full
    documentation is in the [`observe` docs](http://docs.meteor.com/#observe).
    All callers of `observe` need to be updated.

  * Changed the API for publish functions that do not return a cursor
    (ie functions that call `this.set` and `this.unset`). See the
    [`publish` docs](http://docs.meteor.com/#meteor_publish) for the new
    API.


* New Features

  * Added new [`observeChanges`](http://docs.meteor.com/#observe_changes)
    API for keeping track of the contents of a cursor more efficiently.

  * There is a new reactive function on subscription handles: `ready()`
    returns true when the subscription has received all of its initial
    documents.

  * Added `Session.setDefault(key, value)` so you can easily provide
    initial values for session variables that will not be clobbered on
    hot code push.

  * You can specify that a collection should use MongoDB ObjectIDs as
    its `_id` fields for inserts instead of strings. This allows you to
    use Meteor with existing MongoDB databases that have ObjectID
    `_id`s. If you do this, you must use `EJSON.equals()` for comparing
    equality instead of `===`. See http://docs.meteor.com/#meteor_collection.

  * New [`random` package](http://docs.meteor.com/#random) provides
    several functions for generating random values. The new
    `Random.id()` function is used to provide shorter string IDs for
    MongoDB documents. `Meteor.uuid()` is deprecated.

  * `Meteor.status()` can return the status `failed` if DDP version
    negotiation fails.


* Major Performance Enhancements

  * Rewrote subscription duplication detection logic to use a more
    efficient algorithm. This significantly reduces CPU usage on the
    server during initial page load and when dealing with large amounts
    of data.

  * Reduced unnecessary MongoDB re-polling of live queries. Meteor no
    longer polls for changes on queries that specify `_id` when
    updates for a different specific `_id` are processed. This
    drastically improves performance when dealing with many
    subscriptions and updates to individual objects, such as those
    generated by the `accounts-base` package on the `Meteor.users`
    collection.


* Upgraded UglifyJS2 to version 2.2.5


Patches contributed by GitHub users awwx and michaelglenadams.


## v0.5.6

* Fix 0.5.5 regression: Minimongo selectors matching subdocuments under arrays
  did not work correctly.

* Some Bootstrap icons should have appeared white.

Patches contributed by GitHub user benjaminchelli.

## v0.5.5

* Deprecate `Meteor.autosubscribe`. `Meteor.subscribe` now works within
  `Meteor.autorun`.

* Allow access to `Meteor.settings.public` on the client. If the JSON
  file you gave to `meteor --settings` includes a field called `public`,
  that field will be available on the client as well as the server.

* `@import` works in `less`. Use the `.lessimport` file extension to
  make a less file that is ignored by preprocessor so as to avoid double
  processing. #203

* Upgrade Fibers to version 1.0.0. The `Fiber` and `Future` symbols are
  no longer exposed globally. To use fibers directly you can use:
   `var Fiber = __meteor_bootstrap__.require('fibers');` and
   `var Future = __meteor_bootstrap__.require('fibers/future');`

* Call version 1.1 of the Twitter API when authenticating with
  OAuth. `accounts-twitter` users have until March 5th, 2013 to
  upgrade before Twitter disables the old API. #527

* Treat Twitter ids as strings, not numbers, as recommended by
  Twitter. #629

* You can now specify the `_id` field of a document passed to `insert`.
  Meteor still auto-generates `_id` if it is not present.

* Expose an `invalidated` flag on `Meteor.deps.Context`.

* Populate user record with additional data from Facebook and Google. #664

* Add Facebook token expiration time to `services.facebook.expiresAt`. #576

* Allow piping a password to `meteor deploy` on `stdin`. #623

* Correctly type cast arguments to handlebars helper. #617

* Fix leaked global `userId` symbol.

* Terminate `phantomjs` properly on error when using the `spiderable`
  package. #571

* Stop serving non-cachable files with caching headers. #631

* Fix race condition if server restarted between page load and initial
  DDP connection. #653

* Resolve issue where login methods sometimes blocked future methods. #555

* Fix `Meteor.http` parsing of JSON responses on Firefox. #553

* Minimongo no longer uses `eval`. #480

* Serve 404 for `/app.manifest`. This allows experimenting with the
  upcoming `appcache` smart package. #628

* Upgraded many dependencies, including:
  * node.js to version 0.8.18
  * jquery-layout to version 1.3.0RC
  * Twitter Bootstrap to version 2.3.0
  * Less to version 1.3.3
  * Uglify to version 2.2.3
  * useragent to version 2.0.1

Patches contributed by GitHub users awwx, bminer, bramp, crunchie84,
danawoodman, dbimmler, Ed-von-Schleck, geoffd123, jperl, kevee,
milesmatthias, Primigenus, raix, timhaines, and xenolf.


## v0.5.4

* Fix 0.5.3 regression: `meteor run` could fail on OSX 10.8 if environment
  variables such as `DYLD_LIBRARY_PATH` are set.


## v0.5.3

* Add `--settings` argument to `meteor deploy` and `meteor run`. This
  allows you to specify deployment-specific information made available
  to server code in the variable `Meteor.settings`.

* Support unlimited open tabs in a single browser. Work around the
  browser per-hostname connection limit by using randomized hostnames
  for deployed apps. #131

* minimongo improvements:
  * Allow observing cursors with `skip` or `limit`.  #528
  * Allow sorting on `dotted.sub.keys`.  #533
  * Allow querying specific array elements (`foo.1.bar`).
  * `$and`, `$or`, and `$nor` no longer accept empty arrays (for consistency
    with Mongo)

* Re-rendering a template with Spark no longer reverts changes made by
  users to a `preserve`d form element. Instead, the newly rendered value
  is only applied if it is different from the previously rendered value.
  Additionally, <INPUT> elements with type other than TEXT can now have
  reactive values (eg, the labels on submit buttons can now be
  reactive).  #510 #514 #523 #537 #558

* Support JavaScript RegExp objects in selectors in Collection write
  methods on the client, eg `myCollection.remove({foo: /bar/})`.  #346

* `meteor` command-line improvements:
  * Improve error message when mongod fails to start.
  * The `NODE_OPTIONS` environment variable can be used to pass command-line
    flags to node (eg, `--debug` or `--debug-brk` to enable the debugger).
  * Die with error if an app name is mistakenly passed to `meteor reset`.

* Add support for "offline" access tokens with Google login. #464 #525

* Don't remove `serviceData` fields from previous logins when logging in
  with an external service.

* Improve `OAuth1Binding` to allow making authenticated API calls to
  OAuth1 providers (eg Twitter).  #539

* New login providers automatically work with `{{loginButtons}}` without
  needing to edit the `accounts-ui-unstyled` package.  #572

* Use `Content-Type: application/json` by default when sending JSON data
  with `Meteor.http`.

* Improvements to `jsparse`: hex literals, keywords as property names, ES5 line
  continuations, trailing commas in object literals, line numbers in error
  messages, decimal literals starting with `.`, regex character classes with
  slashes.

* Spark improvements:
  * Improve rendering of <SELECT> elements on IE.  #496
  * Don't lose nested data contexts in IE9/10 after two seconds.  #458
  * Don't print a stack trace if DOM nodes are manually removed
    from the document without calling `Spark.finalize`.  #392

* Always use the `autoReconnect` flag when connecting to Mongo.  #425

* Fix server-side `observe` with no `added` callback.  #589

* Fix re-sending method calls on reconnect.  #538

* Remove deprecated `/sockjs` URL support from `Meteor.connect`.

* Avoid losing a few bits of randomness in UUID v4 creation.  #519

* Update clean-css package from 0.8.2 to 0.8.3, fixing minification of `0%`
  values in `hsl` colors.  #515

Patches contributed by GitHub users Ed-von-Schleck, egtann, jwulf, lvbreda,
martin-naumann, meawoppl, nwmartin, timhaines, and zealoushacker.


## v0.5.2

* Fix 0.5.1 regression: Cursor `observe` works during server startup.  #507

## v0.5.1

* Speed up server-side subscription handling by avoiding redundant work
  when the same Mongo query is observed multiple times concurrently (eg,
  by multiple users subscribing to the same subscription), and by using
  a simpler "unordered" algorithm.

* Meteor now waits to invoke method callbacks until all the data written by the
  method is available in the local cache. This way, method callbacks can see the
  full effects of their writes. This includes the callbacks passed to
  `Meteor.call` and `Meteor.apply`, as well as to the `Meteor.Collection`
  `insert`/`update`/`remove` methods.

  If you want to process the method's result as soon as it arrives from the
  server, even if the method's writes are not available yet, you can now specify
  an `onResultReceived` callback to `Meteor.apply`.

* Rework latency compensation to show server data changes sooner. Previously, as
  long as any method calls were in progress, Meteor would buffer all data
  changes sent from the server until all methods finished. Meteor now only
  buffers writes to documents written by client stubs, and applies the writes as
  soon as all methods that wrote that document have finished.

* `Meteor.userLoaded()` and `{{currentUserLoaded}}` have been removed.
  Previously, during the login process on the client, `Meteor.userId()` could be
  set but the document at `Meteor.user()` could be incomplete. Meteor provided
  the function `Meteor.userLoaded()` to differentiate between these states. Now,
  this in-between state does not occur: when a user logs in, `Meteor.userId()`
  only is set once `Meteor.user()` is fully loaded.

* New reactive function `Meteor.loggingIn()` and template helper
  `{{loggingIn}}`; they are true whenever some login method is in progress.
  `accounts-ui` now uses this to show an animation during login.

* The `sass` CSS preprocessor package has been removed. It was based on an
  unmaintained NPM module which did not implement recent versions of the Sass
  language and had no error handling.  Consider using the `less` or `stylus`
  packages instead.  #143

* `Meteor.setPassword` is now called `Accounts.setPassword`, matching the
  documentation and original intention.  #454

* Passing the `wait` option to `Meteor.apply` now waits for all in-progress
  method calls to finish before sending the method, instead of only guaranteeing
  that its callback occurs after the callbacks of in-progress methods.

* New function `Accounts.callLoginMethod` which should be used to call custom
  login handlers (such as those registered with
  `Accounts.registerLoginHandler`).

* The callbacks for `Meteor.loginWithToken` and `Accounts.createUser` now match
  the other login callbacks: they are called with error on error or with no
  arguments on success.

* Fix bug where method calls could be dropped during a brief disconnection. #339

* Prevent running the `meteor` command-line tool and server on unsupported Node
  versions.

* Fix Minimongo query bug with nested objects.  #455

* In `accounts-ui`, stop page layout from changing during login.

* Use `path.join` instead of `/` in paths (helpful for the unofficial Windows
  port) #303

* The `spiderable` package serves pages to
  [`facebookexternalhit`](https://www.facebook.com/externalhit_uatext.php) #411

* Fix error on Firefox with DOM Storage disabled.

* Avoid invalidating listeners if setUserId is called with current value.

* Upgrade many dependencies, including:
  * MongoDB 2.2.1 (from 2.2.0)
  * underscore 1.4.2 (from 1.3.3)
  * bootstrap 2.2.1 (from 2.1.1)
  * jQuery 1.8.2 (from 1.7.2)
  * less 1.3.1 (from 1.3.0)
  * stylus 0.30.1 (from 0.29.0)
  * coffee-script 1.4.0 (from 1.3.3)

Patches contributed by GitHub users ayal, dandv, possibilities, TomWij,
tmeasday, and workmad3.

## v0.5.0

* This release introduces Meteor Accounts, a full-featured auth system that supports
  - fine-grained user-based control over database reads and writes
  - federated login with any OAuth provider (with built-in support for
    Facebook, GitHub, Google, Twitter, and Weibo)
  - secure password login
  - email validation and password recovery
  - an optional set of UI widgets implementing standard login/signup/password
    change/logout flows

  When you upgrade to Meteor 0.5.0, existing apps will lose the ability to write
  to the database from the client. To restore this, either:
  - configure each of your collections with
    [`collection.allow`](http://docs.meteor.com/#allow) and
    [`collection.deny`](http://docs.meteor.com/#deny) calls to specify which
    users can perform which write operations, or
  - add the `insecure` smart package (which is included in new apps by default)
    to restore the old behavior where anyone can write to any collection which
    has not been configured with `allow` or `deny`

  For more information on Meteor Accounts, see
  http://docs.meteor.com/#dataandsecurity and
  http://docs.meteor.com/#accounts_api

* The new function `Meteor.autorun` allows you run any code in a reactive
  context. See http://docs.meteor.com/#meteor_autorun

* Arrays and objects can now be stored in the `Session`; mutating the value you
  retrieve with `Session.get` does not affect the value in the session.

* On the client, `Meteor.apply` takes a new `wait` option, which ensures that no
  further method calls are sent to the server until this method is finished; it
  is used for login and logout methods in order to keep the user ID
  well-defined. You can also specifiy an `onReconnect` handler which is run when
  re-establishing a connection; Meteor Accounts uses this to log back in on
  reconnect.

* Meteor now provides a compatible replacement for the DOM `localStorage`
  facility that works in IE7, in the `localstorage-polyfill` smart package.

* Meteor now packages the D3 library for manipulating documents based on data in
  a smart package called `d3`.

* `Meteor.Collection` now takes its optional `manager` argument (used to
  associate a collection with a server you've connected to with
  `Meteor.connect`) as a named option. (The old call syntax continues to work
  for now.)

* Fix a bug where trying to immediately resubscribe to a record set after
  unsubscribing could fail silently.

* Better error handling for failed Mongo writes from inside methods; previously,
  errors here could cause clients to stop processing data from the server.


Patches contributed by GitHub users bradens, dandv, dybskiy, possibilities,
zhangcheng, and 75lb.


## v0.4.2

* Fix connection failure on iOS6. SockJS 0.3.3 includes this fix.

* The new `preserve-inputs` package, included by default in new Meteor apps,
  restores the pre-v0.4.0 behavior of "preserving" all form input elements by ID
  and name during re-rendering; users who want more precise control over
  preservation can still use the APIs added in v0.4.0.

* A few changes to the `Meteor.absoluteUrl` function:
  - Added a `replaceLocalhost` option.
  - The `ROOT_URL` environment variable is respected by `meteor run`.
  - It is now included in all apps via the `meteor` package. Apps that
    explicitly added the now-deprecated `absolute-url` smart package will log a
    deprecation warning.

* Upgrade Node from 0.8.8 to 0.8.11.

* If a Handlebars helper function `foo` returns null, you can now run do
  `{{foo.bar}}` without error, just like when `foo` is a non-existent property.

* If you pass a non-scalar object to `Session.set`, an error will now be thrown
  (matching the behavior of `Session.equals`). #215

* HTML pages are now served with a `charset=utf-8` Content-Type header. #264

* The contents of `<select>` tags can now be reactive even in IE 7 and 8.

* The `meteor` tool no longer gets confused if a parent directory of your
  project is named `public`. #352

* Fix a race condition in the `spiderable` package which could include garbage
  in the spidered page.

* The REPL run by `admin/node.sh` no longer crashes Emacs M-x shell on exit.

* Refactor internal `reload` API.

* New internal `jsparse` smart package. Not yet exposed publicly.


Patch contributed by GitHub user yanivoliver.


## v0.4.1

* New `email` smart package, with [`Email.send`](http://docs.meteor.com/#email)
  API.

* Upgrade Node from 0.6.17 to 0.8.8, as well as many Node modules in the dev
  bundle; those that are user-exposed are:
  * coffee-script: 1.3.3 (from 1.3.1)
  * stylus: 0.29.0 (from 0.28.1)
  * nib: 0.8.2 (from 0.7.0)

* All publicly documented APIs now use `camelCase` rather than
  `under_scores`. The old spellings continue to work for now. New names are:
  - `Meteor.isClient`/`isServer`
  - `this.isSimulation` inside a method invocation
  - `Meteor.deps.Context.onInvalidate`
  - `Meteor.status().retryCount`/`retryTime`

* Spark improvements
  * Optimize selector matching for event maps.
  * Fix `Spark._currentRenderer` behavior in timer callbacks.
  * Fix bug caused by interaction between `Template.foo.preserve` and
    `{{#constant}}`. #323
  * Allow `{{#each}}` over a collection of objects without `_id`. #281
  * Spark now supports Firefox 3.6.
  * Added a script to build a standalone spark.js that does not depend on
    Meteor (it depends on jQuery or Sizzle if you need IE7 support,
    and otherwise is fully standalone).

* Database writes from within `Meteor.setTimeout`/`setInterval`/`defer` will be
  batched with other writes from the current method invocation if they start
  before the method completes.

* Make `Meteor.Cursor.forEach` fully synchronous even if the user's callback
  yields. #321.

* Recover from exceptions thrown in `Meteor.publish` handlers.

* Upgrade bootstrap to version 2.1.1. #336, #337, #288, #293

* Change the implementation of the `meteor deploy` password prompt to not crash
  Emacs M-x shell.

* Optimize `LocalCollection.remove(id)` to be O(1) rather than O(n).

* Optimize client-side database performance when receiving updated data from the
  server outside of method calls.

* Better error reporting when a package in `.meteor/packages` does not exist.

* Better error reporting for coffeescript. #331

* Better error handling in `Handlebars.Exception`.


Patches contributed by GitHub users fivethirty, tmeasday, and xenolf.


## v0.4.0

* Merge Spark, a new live page update engine
  * Breaking API changes
     * Input elements no longer preserved based on `id` and `name`
       attributes. Use [`preserve`](http://docs.meteor.com/#template_preserve)
       instead.
     * All `Meteor.ui` functions removed. Use `Meteor.render`,
       `Meteor.renderList`, and
       [Spark](https://github.com/meteor/meteor/wiki/Spark) functions instead.
     * New template functions (eg. `created`, `rendered`, etc) may collide with
       existing helpers. Use `Template.foo.helpers()` to avoid conflicts.
     * New syntax for declaring event maps. Use
       `Template.foo.events({...})`. For backwards compatibility, both syntaxes
       are allowed for now.
  * New Template features
     * Allow embedding non-Meteor widgets (eg. Google Maps) using
       [`{{#constant}}`](http://docs.meteor.com/#constant)
     * Callbacks when templates are rendered. See
       http://docs.meteor.com/#template_rendered
     * Explicit control of which nodes are preserved during re-rendering. See
       http://docs.meteor.com/#template_preserve
     * Easily find nodes within a template in event handlers and callbacks. See
       http://docs.meteor.com/#template_find
     * Allow parts of a template to be independently reactive with the
       [`{{#isolate}}`](http://docs.meteor.com/#isolate) block helper.

* Use PACKAGE_DIRS environment variable to override package location. #227

* Add `absolute-url` package to construct URLs pointing to the application.

* Allow modifying documents returned by `observe` callbacks. #209

* Fix periodic crash after client disconnect. #212

* Fix minimingo crash on dotted queries with undefined keys. #126


## v0.3.9

* Add `spiderable` package to allow web crawlers to index Meteor apps.

* `meteor deploy` uses SSL to protect application deployment.

* Fix `stopImmediatePropagation()`. #205


## v0.3.8

* HTTPS support
  * Add `force-ssl` package to require site to load over HTTPS.
  * Use HTTPS for install script and `meteor update`.
  * Allow runtime configuration of default DDP endpoint.

* Handlebars improvements
  * Implement dotted path traversal for helpers and methods.
  * Allow functions in helper arguments.
  * Change helper nesting rules to allow functions as arguments.
  * Fix `{{this.foo}}` to never invoke helper `foo`.
  * Make event handler `this` reflect the node that matched the selector instead
    of the event target node.
  * Fix keyword arguments to helpers.

* Add `nib` support to stylus package. #175

* Upgrade bootstrap to version 2.0.4. #173

* Print changelog after `meteor update`.

* Fix mouseenter and mouseleave events. #224

* Fix issue with spurious heartbeat failures on busy connections.

* Fix exception in minimongo when matching non-arrays using `$all`. #183

* Fix serving an empty file when no cacheable assets exist. #179


## v0.3.7

* Better parsing of `.html` template files
  * Allow HTML comments (`<!-- -->`) at top level
  * Allow whitespace anywhere in open/close tag
  * Provide names and line numbers on error
  * More helpful error messages

* Form control improvements
  * Fix reactive radio buttons in Internet Explorer.
  * Fix reactive textareas to update consistently across browsers, matching text
    field behavior.

* `http` package bug fixes:
  * Send correct Content-Type when POSTing `params` from the server. #172
  * Correctly detect JSON response Content-Type when a charset is present.

* Support `Handlebars.SafeString`. #160

* Fix intermittent "Cursor is closed" mongo error.

* Fix "Cannot read property 'nextSibling' of null" error in certain nested
  templates. #142

* Add heartbeat timer on the client to notice when the server silently goes
  away.


## v0.3.6

* Rewrite event handling. `this` in event handlers now refers to the data
  context of the element that generated the event, *not* the top-level data
  context of the template where the event is declared.

* Add /websocket endpoint for raw websockets. Pass websockets through
  development mode proxy.

* Simplified API for Meteor.connect, which now receives a URL to a Meteor app
  rather than to a sockjs endpoint.

* Fix livedata to support subscriptions with overlapping documents.

* Update node.js to 0.6.17 to fix potential security issue.


## v0.3.5

* Fix 0.3.4 regression: Call event map handlers on bubbled events. #107


## v0.3.4

* Add Twitter `bootstrap` package. #84

* Add packages for `sass` and `stylus` CSS pre-processors. #40, #50

* Bind events correctly on top level elements in a template.

* Fix dotted path selectors in minimongo. #88

* Make `backbone` package also run on the server.

* Add `bare` option to coffee-script compilation so variables can be shared
  between multiple coffee-script file. #85

* Upgrade many dependency versions. User visible highlights:
 * node.js 0.6.15
 * coffee-script 1.3.1
 * less 1.3.0
 * sockjs 0.3.1
 * underscore 1.3.3
 * backbone 0.9.2

* Several documentation fixes and test coverage improvements.


## v0.3.3

* Add `http` package for making HTTP requests to remote servers.

* Add `madewith` package to put a live-updating Made with Meteor badge on apps.

* Reduce size of mongo database on disk (--smallfiles).

* Prevent unnecessary hot-code pushes on deployed apps during server migration.

* Fix issue with spaces in directory names. #39

* Workaround browser caching issues in development mode by using query
  parameters on all JavaScript and CSS requests.

* Many documentation and test fixups.


## v0.3.2

* Initial public launch<|MERGE_RESOLUTION|>--- conflicted
+++ resolved
@@ -95,20 +95,13 @@
   means that new versions of these packages can be published outside of the full
   Meteor release cycle.
 
-* Fix audit-argument-checks spurious failure when an argument is NaN. #2914
-
-### Upgraded dependencies
-
-<<<<<<< HEAD
-* Expire a user's password reset and login tokens in all circumstances when
-  their password is changed.
-
 * Require plain objects as the update parameter when doing replacements
   in server-side collections.
 
-* Upgraded dependencies:
-=======
->>>>>>> fbee6a80
+* Fix audit-argument-checks spurious failure when an argument is NaN. #2914
+
+### Upgraded dependencies
+
   - node: 0.10.33 (from 0.10.29)
   - source-map-support: 0.2.8 (from 0.2.5)
   - semver: 4.1.0 (from 2.2.1)
