--- conflicted
+++ resolved
@@ -1,4 +1,6 @@
 ## v.NEXT
+
+* Allow query parameters in OAuth1 URLs.
 
 ## v0.9.0
 
@@ -47,9 +49,6 @@
 * When a call to `match` fails in a method or subscription, log the
   failure on the server. (This matches the behavior described in our docs)
 
-<<<<<<< HEAD
-* Allow query parameters in OAuth1 URLs.
-=======
 * The `appcache` package now defaults to functioning on all browsers
   that support the AppCache API, rather than a whitelist of browsers.
   The main effect of this change is that `appcache` is now enabled by
@@ -82,7 +81,6 @@
 
 * Workaround for a crash in recent Safari
   versions. https://github.com/meteor/meteor/commit/e897539adb
->>>>>>> 75937b99
 
 * Upgraded dependencies:
   - less: 1.7.4 (from 1.7.1)
