Package.describe({
  name: "ecmascript-collections",
<<<<<<< HEAD
  version: "0.1.5-rc.0",
=======
  version: "0.1.5",
>>>>>>> 45f3133b
  summary: "Polyfills for ECMAScript 2015 Map and Set",
  git: "https://github.com/meteor/ecmascript-collections",
  documentation: "README.md"
});

Npm.depends({
  "ecmascript-collections": "0.1.5"
});

Package.onUse(function(api) {
  api.addFiles("collections.js", "server");

  api.addFiles(
    ".npm/package/node_modules/ecmascript-collections/client.js",
    "client",
    { bare: true }
  );

  api.export("Map");
  api.export("Set");
});

Package.onTest(function(api) {
  api.use("tinytest");
  api.use("check");
  api.use("ecmascript-collections");
  api.addFiles("collections-tests.js");
});<|MERGE_RESOLUTION|>--- conflicted
+++ resolved
@@ -1,10 +1,6 @@
 Package.describe({
   name: "ecmascript-collections",
-<<<<<<< HEAD
-  version: "0.1.5-rc.0",
-=======
-  version: "0.1.5",
->>>>>>> 45f3133b
+  version: "0.1.5-rc.1",
   summary: "Polyfills for ECMAScript 2015 Map and Set",
   git: "https://github.com/meteor/ecmascript-collections",
   documentation: "README.md"
