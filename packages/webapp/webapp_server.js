////////// Requires //////////

var fs = Npm.require("fs");
var http = Npm.require("http");
var os = Npm.require("os");
var path = Npm.require("path");
var url = Npm.require("url");
var crypto = Npm.require("crypto");

var connect = Npm.require('connect');
var optimist = Npm.require('optimist');
var useragent = Npm.require('useragent');
var send = Npm.require('send');

WebApp = {};
WebAppInternals = {};

// Keepalives so that when the outer server dies unceremoniously and
// doesn't kill us, we quit ourselves. A little gross, but better than
// pidfiles.
// XXX This should really be part of the boot script, not the webapp package.
//     Or we should just get rid of it, and rely on containerization.

var initKeepalive = function () {
  var keepaliveCount = 0;

  process.stdin.on('data', function (data) {
    keepaliveCount = 0;
  });

  process.stdin.resume();

  setInterval(function () {
    keepaliveCount ++;
    if (keepaliveCount >= 3) {
      console.log("Failed to receive keepalive! Exiting.");
      process.exit(1);
    }
  }, 3000);
};


var sha1 = function (contents) {
  var hash = crypto.createHash('sha1');
  hash.update(contents);
  return hash.digest('hex');
};

// #BrowserIdentification
//
// We have multiple places that want to identify the browser: the
// unsupported browser page, the appcache package, and, eventually
// delivering browser polyfills only as needed.
//
// To avoid detecting the browser in multiple places ad-hoc, we create a
// Meteor "browser" object. It uses but does not expose the npm
// useragent module (we could choose a different mechanism to identify
// the browser in the future if we wanted to).  The browser object
// contains
//
// * `name`: the name of the browser in camel case
// * `major`, `minor`, `patch`: integers describing the browser version
//
// Also here is an early version of a Meteor `request` object, intended
// to be a high-level description of the request without exposing
// details of connect's low-level `req`.  Currently it contains:
//
// * `browser`: browser identification object described above
// * `url`: parsed url, including parsed query params
//
// As a temporary hack there is a `categorizeRequest` function on WebApp which
// converts a connect `req` to a Meteor `request`. This can go away once smart
// packages such as appcache are being passed a `request` object directly when
// they serve content.
//
// This allows `request` to be used uniformly: it is passed to the html
// attributes hook, and the appcache package can use it when deciding
// whether to generate a 404 for the manifest.
//
// Real routing / server side rendering will probably refactor this
// heavily.


// e.g. "Mobile Safari" => "mobileSafari"
var camelCase = function (name) {
  var parts = name.split(' ');
  parts[0] = parts[0].toLowerCase();
  for (var i = 1;  i < parts.length;  ++i) {
    parts[i] = parts[i].charAt(0).toUpperCase() + parts[i].substr(1);
  }
  return parts.join('');
};

var identifyBrowser = function (req) {
  var userAgent = useragent.lookup(req.headers['user-agent']);
  return {
    name: camelCase(userAgent.family),
    major: +userAgent.major,
    minor: +userAgent.minor,
    patch: +userAgent.patch
  };
};

WebApp.categorizeRequest = function (req) {
  return {
    browser: identifyBrowser(req),
    url: url.parse(req.url, true)
  };
};

// HTML attribute hooks: functions to be called to determine any attributes to
// be added to the '<html>' tag. Each function is passed a 'request' object (see
// #BrowserIdentification) and should return a string,
var htmlAttributeHooks = [];
var htmlAttributes = function (template, request) {
  var attributes = '';
  _.each(htmlAttributeHooks || [], function (hook) {
    var attribute = hook(request);
    if (attribute !== null && attribute !== undefined && attribute !== '')
      attributes += ' ' + attribute;
  });
  return template.replace('##HTML_ATTRIBUTES##', attributes);
};
WebApp.addHtmlAttributeHook = function (hook) {
  htmlAttributeHooks.push(hook);
};

// Serve app HTML for this URL?
var appUrl = function (url) {
  if (url === '/favicon.ico' || url === '/robots.txt')
    return false;

  // NOTE: app.manifest is not a web standard like favicon.ico and
  // robots.txt. It is a file name we have chosen to use for HTML5
  // appcache URLs. It is included here to prevent using an appcache
  // then removing it from poisoning an app permanently. Eventually,
  // once we have server side routing, this won't be needed as
  // unknown URLs with return a 404 automatically.
  if (url === '/app.manifest')
    return false;

  // Avoid serving app HTML for declared routes such as /sockjs/.
  if (RoutePolicy.classify(url))
    return false;

  // we currently return app HTML on all URLs by default
  return true;
};

var runWebAppServer = function () {
  // read the control for the client we'll be serving up
  var clientJsonPath = path.join(__meteor_bootstrap__.serverDir,
                                 __meteor_bootstrap__.configJson.client);
  var clientDir = path.dirname(clientJsonPath);
  var clientJson = JSON.parse(fs.readFileSync(clientJsonPath, 'utf8'));

  if (clientJson.format !== "browser-program-pre1")
    throw new Error("Unsupported format for client assets: " +
                    JSON.stringify(clientJson.format));

  // webserver
  var app = connect();

  // Strip off the path prefix, if it exists.
  app.use(function (request, response, next) {
    var pathPrefix = __meteor_runtime_config__.ROOT_URL_PATH_PREFIX;
    var url = Npm.require('url').parse(request.url);
    var pathname = url.pathname;
    // check if the path in the url starts with the path prefix (and the part
    // after the path prefix must start with a / if it exists.)
    if (pathPrefix && pathname.substring(0, pathPrefix.length) === pathPrefix &&
       (pathname.length == pathPrefix.length
        || pathname.substring(pathPrefix.length, pathPrefix.length + 1) === "/")) {
      request.url = request.url.substring(pathPrefix.length);
      next();
    } else if (pathname === "/favicon.ico" || pathname === "/robots.txt") {
      next();
    } else if (pathPrefix) {
      response.writeHead(404);
      response.write("Unknown path");
      response.end();
    } else {
      next();
    }
  });
  // Parse the query string into res.query. Used by oauth_server, but it's
  // generally pretty handy..
  app.use(connect.query());

  // Auto-compress any json, javascript, or text.
  app.use(connect.compress());

  var getItemPathname = function (itemUrl) {
    return decodeURIComponent(url.parse(itemUrl).pathname);
  };

  var staticFiles = {};
  _.each(clientJson.manifest, function (item) {
    if (item.url && item.where === "client") {
      staticFiles[getItemPathname(item.url)] = {
        path: item.path,
        cacheable: item.cacheable,
        // Link from source to its map
        sourceMapUrl: item.sourceMapUrl
      };

      if (item.sourceMap) {
        // Serve the source map too, under the specified URL. We assume all
        // source maps are cacheable.
        staticFiles[getItemPathname(item.sourceMapUrl)] = {
          path: item.sourceMap,
          cacheable: true
        };
      }
    }
  });

  // Serve static files from the manifest.
  // This is inspired by the 'static' middleware.
  app.use(function (req, res, next) {
    if ('GET' != req.method && 'HEAD' != req.method) {
      next();
      return;
    }
    var pathname = connect.utils.parseUrl(req).pathname;

    try {
      pathname = decodeURIComponent(pathname);
    } catch (e) {
      next();
      return;
    }

    if (pathname === "/meteor_runtime_config.js" &&
        ! WebAppInternals.inlineScriptsAllowed()) {
      res.writeHead(200, { 'Content-type': 'application/javascript' });
      res.write("__meteor_runtime_config__ = " +
                JSON.stringify(__meteor_runtime_config__) + ";");
      res.end();
      return;
    }

    if (!_.has(staticFiles, pathname)) {
      next();
      return;
    }

    // We don't need to call pause because, unlike 'static', once we call into
    // 'send' and yield to the event loop, we never call another handler with
    // 'next'.

    var info = staticFiles[pathname];

    // Cacheable files are files that should never change. Typically
    // named by their hash (eg meteor bundled js and css files).
    // We cache them ~forever (1yr).
    //
    // We cache non-cacheable files anyway. This isn't really correct, as users
    // can change the files and changes won't propagate immediately. However, if
    // we don't cache them, browsers will 'flicker' when rerendering
    // images. Eventually we will probably want to rewrite URLs of static assets
    // to include a query parameter to bust caches. That way we can both get
    // good caching behavior and allow users to change assets without delay.
    // https://github.com/meteor/meteor/issues/773
    var maxAge = info.cacheable
          ? 1000 * 60 * 60 * 24 * 365
          : 1000 * 60 * 60 * 24;

    // Set the X-SourceMap header, which current Chrome understands.
    // (The files also contain '//#' comments which FF 24 understands and
    // Chrome doesn't understand yet.)
    //
    // Eventually we should set the SourceMap header but the current version of
    // Chrome and no version of FF supports it.
    //
    // To figure out if your version of Chrome should support the SourceMap
    // header,
    //   - go to chrome://version. Let's say the Chrome version is
    //      28.0.1500.71 and the Blink version is 537.36 (@153022)
    //   - go to http://src.chromium.org/viewvc/blink/branches/chromium/1500/Source/core/inspector/InspectorPageAgent.cpp?view=log
    //     where the "1500" is the third part of your Chrome version
    //   - find the first revision that is no greater than the "153022"
    //     number.  That's probably the first one and it probably has
    //     a message of the form "Branch 1500 - blink@r149738"
    //   - If *that* revision number (149738) is at least 151755,
    //     then Chrome should support SourceMap (not just X-SourceMap)
    // (The change is https://codereview.chromium.org/15832007)
    //
    // You also need to enable source maps in Chrome: open dev tools, click
    // the gear in the bottom right corner, and select "enable source maps".
    //
    // Firefox 23+ supports source maps but doesn't support either header yet,
    // so we include the '//#' comment for it:
    //   https://bugzilla.mozilla.org/show_bug.cgi?id=765993
    // In FF 23 you need to turn on `devtools.debugger.source-maps-enabled`
    // in `about:config` (it is on by default in FF 24).
    if (info.sourceMapUrl)
      res.setHeader('X-SourceMap', info.sourceMapUrl);

    send(req, path.join(clientDir, info.path))
      .maxage(maxAge)
      .hidden(true)  // if we specified a dotfile in the manifest, serve it
      .on('error', function (err) {
        Log.error("Error serving static file " + err);
        res.writeHead(500);
        res.end();
      })
      .on('directory', function () {
        Log.error("Unexpected directory " + info.path);
        res.writeHead(500);
        res.end();
      })
      .pipe(res);
  });

  // Packages and apps can add handlers to this via WebApp.connectHandlers.
  // They are inserted before our default handler.
  var packageAndAppHandlers = connect();
  app.use(packageAndAppHandlers);

  var suppressConnectErrors = false;
  // connect knows it is an error handler because it has 4 arguments instead of
  // 3. go figure.  (It is not smart enough to find such a thing if it's hidden
  // inside packageAndAppHandlers.)
  app.use(function (err, req, res, next) {
    if (!err || !suppressConnectErrors || !req.headers['x-suppress-error']) {
      next(err);
      return;
    }
    res.writeHead(err.status, { 'Content-Type': 'text/plain' });
    res.end("An error message");
  });

  // Will be updated by main before we listen.
  var boilerplateHtml = null;
  app.use(function (req, res, next) {
    if (! appUrl(req.url))
      return next();

    if (!boilerplateHtml)
      throw new Error("boilerplateHtml should be set before listening!");

    var request = WebApp.categorizeRequest(req);

    res.writeHead(200, {'Content-Type': 'text/html; charset=utf-8'});

    var requestSpecificHtml = htmlAttributes(boilerplateHtml, request);
    res.write(requestSpecificHtml);
    res.end();
    return undefined;
  });

  // Return 404 by default, if no other handlers serve this URL.
  app.use(function (req, res) {
    res.writeHead(404);
    res.end();
  });


  var httpServer = http.createServer(app);
  var onListeningCallbacks = [];

  // start up app
  _.extend(WebApp, {
    connectHandlers: packageAndAppHandlers,
    httpServer: httpServer,
    // metadata about the client program that we serve
    clientProgram: {
      manifest: clientJson.manifest
      // XXX do we need a "root: clientDir" field here? it used to be here but
      // was unused.
    },
    // For testing.
    suppressConnectErrors: function () {
      suppressConnectErrors = true;
    },
    onListening: function (f) {
      if (onListeningCallbacks)
        onListeningCallbacks.push(f);
      else
        f();
    },
    // Hack: allow http tests to call connect.basicAuth without making them
    // Npm.depends on another copy of connect. (That would be fine if we could
    // have test-only NPM dependencies but is overkill here.)
    __basicAuth__: connect.basicAuth
  });

  // Let the rest of the packages (and Meteor.startup hooks) insert connect
  // middlewares and update __meteor_runtime_config__, then keep going to set up
  // actually serving HTML.
  main = function (argv) {
    // main happens post startup hooks, so we don't need a Meteor.startup() to
    // ensure this happens after the galaxy package is loaded.
    var AppConfig = Package["application-configuration"].AppConfig;
    argv = optimist(argv).boolean('keepalive').argv;

    var boilerplateHtmlPath = path.join(clientDir, clientJson.page);
    boilerplateHtml = fs.readFileSync(boilerplateHtmlPath, 'utf8');

    // Include __meteor_runtime_config__ in the app html, as an inline script if
    // it's not forbidden by CSP.
    if (WebAppInternals.inlineScriptsAllowed()) {
      boilerplateHtml = boilerplateHtml.replace(
          /##RUNTIME_CONFIG##/,
        "<script type='text/javascript'>__meteor_runtime_config__ = " +
          JSON.stringify(__meteor_runtime_config__) + ";</script>");
    } else {
      boilerplateHtml = boilerplateHtml.replace(
        /##RUNTIME_CONFIG##/,
        "<script type='text/javascript' src='##ROOT_URL_PATH_PREFIX##/meteor_runtime_config.js'></script>"
      );
    }
    boilerplateHtml = boilerplateHtml.replace(
        /##ROOT_URL_PATH_PREFIX##/g,
      __meteor_runtime_config__.ROOT_URL_PATH_PREFIX || "");

    // only start listening after all the startup code has run.
    var localPort = parseInt(process.env.PORT) || 0;
    var host = process.env.BIND_IP;
    var localIp = host || '0.0.0.0';
    httpServer.listen(localPort, localIp, Meteor.bindEnvironment(function() {
      if (argv.keepalive || true)
        console.log("LISTENING"); // must match run.js
      var port = httpServer.address().port;
      var proxyBinding;

      AppConfig.configurePackage('webapp', function (configuration) {
        if (proxyBinding)
          proxyBinding.stop();
        if (configuration && configuration.proxy) {
<<<<<<< HEAD
          proxyBinding = AppConfig.configureService(configuration.proxyServiceName ||
                                                    "proxy", function (proxyService) {
=======
          var proxyServiceName = configuration.proxyServiceName || "proxy";
          proxyBinding = AppConfig.configureService(proxyServiceName, function (proxyService) {
>>>>>>> 43fddf98
            if (proxyService.providers.proxy) {
              var proxyConf;
              if (process.env.ADMIN_APP) {
                proxyConf = {
                  securePort: 44333,
                  insecurePort: 9414,
                  bindHost: "localhost",
                  bindPathPrefix: "/" + process.env.GALAXY_APP
                };
              } else {
                proxyConf = configuration.proxy;

              }
              Log("Attempting to bind to proxy at " + proxyService.providers.proxy);
              WebAppInternals.bindToProxy(_.extend({
                proxyEndpoint: proxyService.providers.proxy
              }, proxyConf), proxyServiceName);
            }
          });
        }
      });

      var callbacks = onListeningCallbacks;
      onListeningCallbacks = null;
      _.each(callbacks, function (x) { x(); });

    }, function (e) {
      console.error("Error listening:", e);
      console.error(e.stack);
    }));

    if (argv.keepalive)
      initKeepalive();
    return 'DAEMON';
  };
};

WebAppInternals.bindToProxy = function (proxyConfig, proxyServiceName) {
  var securePort = proxyConfig.securePort || 4433;
  var insecurePort = proxyConfig.insecurePort || 8080;
  var bindPathPrefix = proxyConfig.bindPathPrefix || "";
  // XXX also support galaxy-based lookup
  if (!proxyConfig.proxyEndpoint)
    throw new Error("missing proxyEndpoint");
  if (!proxyConfig.bindHost)
    throw new Error("missing bindHost");
  if (!process.env.GALAXY_JOB)
    throw new Error("missing $GALAXY_JOB");
  if (!process.env.GALAXY_APP)
    throw new Error("missing $GALAXY_APP");
  if (!process.env.LAST_START)
    throw new Error("missing $LAST_START");

  // XXX rename pid argument to bindTo.
  var pid = {
    job: process.env.GALAXY_JOB,
    lastStarted: +(process.env.LAST_START),
    app: process.env.GALAXY_APP
  };
  var myHost = os.hostname();

  var ddpBindTo = {
    ddpUrl: 'ddp://' + proxyConfig.bindHost + ':' + securePort + bindPathPrefix + '/',
    insecurePort: insecurePort
  };

  // This is run after packages are loaded (in main) so we can use
<<<<<<< HEAD
  // DDP.connect.
  var proxy = Package.livedata.DDP.connect(proxyConfig.proxyEndpoint);
=======
  // Follower.connect.
  var proxy = Package["follower-livedata"].Follower.connect(
    proxyConfig.proxyEndpoint, {
      group: proxyServiceName
    }
  );
>>>>>>> 43fddf98
  var route = process.env.ROUTE;
  var host = route.split(":")[0];
  var port = +route.split(":")[1];

  var completedBindings = {
    ddp: false,
    http: false,
    https: proxyConfig.securePort !== null ? false : undefined
  };

  var bindingDoneCallback = function (binding) {
    return function (err, resp) {
      if (err)
        throw err;

      completedBindings[binding] = true;
      var completedAll = _.every(_.keys(completedBindings), function (binding) {
        return (completedBindings[binding] ||
          completedBindings[binding] === undefined);
      });
      if (completedAll)
        Log("Bound to proxy.");
      return completedAll;
    };
  };

  proxy.call('bindDdp', {
    pid: pid,
    bindTo: ddpBindTo,
    proxyTo: {
      host: host,
      port: port,
      pathPrefix: bindPathPrefix + '/websocket'
    }
  }, bindingDoneCallback("ddp"));
  proxy.call('bindHttp', {
    pid: pid,
    bindTo: {
      host: proxyConfig.bindHost,
      port: insecurePort,
      pathPrefix: bindPathPrefix
    },
    proxyTo: {
      host: host,
      port: port,
      pathPrefix: bindPathPrefix
    }
  }, bindingDoneCallback("http"));
  if (proxyConfig.securePort !== null) {
    proxy.call('bindHttp', {
      pid: pid,
      bindTo: {
        host: proxyConfig.bindHost,
        port: securePort,
        pathPrefix: bindPathPrefix,
        ssl: true
      },
      proxyTo: {
        host: host,
        port: port,
        pathPrefix: bindPathPrefix
      }
    }, bindingDoneCallback("https"));
  }
};

runWebAppServer();


var inlineScriptsAllowed = true;

WebAppInternals.inlineScriptsAllowed = function () {
  return inlineScriptsAllowed;
};

WebAppInternals.setInlineScriptsAllowed = function (value) {
  inlineScriptsAllowed = value;
};<|MERGE_RESOLUTION|>--- conflicted
+++ resolved
@@ -429,13 +429,8 @@
         if (proxyBinding)
           proxyBinding.stop();
         if (configuration && configuration.proxy) {
-<<<<<<< HEAD
-          proxyBinding = AppConfig.configureService(configuration.proxyServiceName ||
-                                                    "proxy", function (proxyService) {
-=======
           var proxyServiceName = configuration.proxyServiceName || "proxy";
           proxyBinding = AppConfig.configureService(proxyServiceName, function (proxyService) {
->>>>>>> 43fddf98
             if (proxyService.providers.proxy) {
               var proxyConf;
               if (process.env.ADMIN_APP) {
@@ -503,17 +498,12 @@
   };
 
   // This is run after packages are loaded (in main) so we can use
-<<<<<<< HEAD
-  // DDP.connect.
-  var proxy = Package.livedata.DDP.connect(proxyConfig.proxyEndpoint);
-=======
   // Follower.connect.
   var proxy = Package["follower-livedata"].Follower.connect(
     proxyConfig.proxyEndpoint, {
       group: proxyServiceName
     }
   );
->>>>>>> 43fddf98
   var route = process.env.ROUTE;
   var host = route.split(":")[0];
   var port = +route.split(":")[1];
