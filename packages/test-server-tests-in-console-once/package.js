--- conflicted
+++ resolved
@@ -1,10 +1,6 @@
 Package.describe({
   summary: "Run server tests noninteractively, with results going to the console.",
-<<<<<<< HEAD
-  version: '1.0.1-pre.0'
-=======
   version: '1.0.1-pre.2'
->>>>>>> 2d9bb654
 });
 
 Package.on_use(function (api) {
