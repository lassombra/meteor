--- conflicted
+++ resolved
@@ -1,10 +1,6 @@
 Package.describe({
   summary: "Login service for Meteor developer accounts",
-<<<<<<< HEAD
-  version: "1.0.2-pre.0"
-=======
   version: "1.0.2-pre.2"
->>>>>>> 2d9bb654
 });
 
 Package.on_use(function (api) {
