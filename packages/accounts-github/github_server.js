Accounts.addAutopublishFields({
  // not sure whether the github api can be used from the browser,
  // thus not sure if we should be sending access tokens; but we do it
  // for all other oauth2 providers, and it may come in handy.
  forLoggedInUser: ['services.github'],
  forOtherUsers: ['services.github.username']
});

Accounts.oauth.registerService('github', 2, function(query) {

  var accessToken = getAccessToken(query);
  var identity = getIdentity(accessToken);

  return {
    serviceData: {
      id: identity.id,
      accessToken: accessToken,
      email: identity.email,
      username: identity.login
    },
    options: {profile: {name: identity.name}}
  };
});

// http://developer.github.com/v3/#user-agent-required
var userAgent = "Meteor";
if (Meteor.release)
  userAgent += "/" + Meteor.release;

var getAccessToken = function (query) {
  var config = Accounts.loginServiceConfiguration.findOne({service: 'github'});
  if (!config)
    throw new Accounts.ConfigError("Service not configured");

<<<<<<< HEAD
  var response;
  try {
    response = Meteor.http.post(
      "https://github.com/login/oauth/access_token", {
        headers: {Accept: 'application/json'},
        params: {
          code: query.code,
          client_id: config.clientId,
          client_secret: config.secret,
          redirect_uri: Meteor.absoluteUrl("_oauth/github?close"),
          state: query.state
        }
      });
  } catch (err) {
=======
  var result = Meteor.http.post(
    "https://github.com/login/oauth/access_token", {
      headers: {
        Accept: 'application/json',
        "User-Agent": userAgent
      },
      params: {
        code: query.code,
        client_id: config.clientId,
        client_secret: config.secret,
        redirect_uri: Meteor.absoluteUrl("_oauth/github?close"),
        state: query.state
      }
    });

  if (result.error) { // if the http response was an error
>>>>>>> 1e9b9480
    throw new Error("Failed to complete OAuth handshake with GitHub. " +
                    err + (err.response ? ": " + err.response.content : ""));
  }
  if (response.data.error) { // if the http response was a json object with an error attribute
    throw new Error("Failed to complete OAuth handshake with GitHub. " + response.data.error);
  } else {
    return response.data.access_token;
  }
};

var getIdentity = function (accessToken) {
<<<<<<< HEAD
  try {
    var userAgent = "Meteor";
    if (Meteor.release)
      userAgent += "/" + Meteor.release;

    return Meteor.http.get(
      "https://api.github.com/user", {
        headers: {"User-Agent": userAgent}, // http://developer.github.com/v3/#user-agent-required
        params: {access_token: accessToken}
      }).data;
  } catch (err) {
=======
  var result = Meteor.http.get(
    "https://api.github.com/user", {
      headers: {"User-Agent": userAgent},
      params: {access_token: accessToken}
    });
  if (result.error) {
>>>>>>> 1e9b9480
    throw new Error("Failed to fetch identity from GitHub. " +
                    err + (err.response ? ": " + err.response.content : ""));
  }
};<|MERGE_RESOLUTION|>--- conflicted
+++ resolved
@@ -32,12 +32,14 @@
   if (!config)
     throw new Accounts.ConfigError("Service not configured");
 
-<<<<<<< HEAD
   var response;
   try {
     response = Meteor.http.post(
       "https://github.com/login/oauth/access_token", {
-        headers: {Accept: 'application/json'},
+        headers: {
+          Accept: 'application/json',
+          "User-Agent": userAgent
+        },
         params: {
           code: query.code,
           client_id: config.clientId,
@@ -47,24 +49,6 @@
         }
       });
   } catch (err) {
-=======
-  var result = Meteor.http.post(
-    "https://github.com/login/oauth/access_token", {
-      headers: {
-        Accept: 'application/json',
-        "User-Agent": userAgent
-      },
-      params: {
-        code: query.code,
-        client_id: config.clientId,
-        client_secret: config.secret,
-        redirect_uri: Meteor.absoluteUrl("_oauth/github?close"),
-        state: query.state
-      }
-    });
-
-  if (result.error) { // if the http response was an error
->>>>>>> 1e9b9480
     throw new Error("Failed to complete OAuth handshake with GitHub. " +
                     err + (err.response ? ": " + err.response.content : ""));
   }
@@ -76,26 +60,13 @@
 };
 
 var getIdentity = function (accessToken) {
-<<<<<<< HEAD
   try {
-    var userAgent = "Meteor";
-    if (Meteor.release)
-      userAgent += "/" + Meteor.release;
-
     return Meteor.http.get(
       "https://api.github.com/user", {
         headers: {"User-Agent": userAgent}, // http://developer.github.com/v3/#user-agent-required
         params: {access_token: accessToken}
       }).data;
   } catch (err) {
-=======
-  var result = Meteor.http.get(
-    "https://api.github.com/user", {
-      headers: {"User-Agent": userAgent},
-      params: {access_token: accessToken}
-    });
-  if (result.error) {
->>>>>>> 1e9b9480
     throw new Error("Failed to fetch identity from GitHub. " +
                     err + (err.response ? ": " + err.response.content : ""));
   }
