--- conflicted
+++ resolved
@@ -322,15 +322,9 @@
   'click .group': function () {
     changeToPath(this.path);
   },
-<<<<<<< HEAD
   'click .rerun': function () {
-      Session.set("rerunScheduled", true);
-      Meteor._reload.reload();
-=======
-  "click .rerun": function () {
     Session.set("rerunScheduled", true);
     Reload._reload();
->>>>>>> e823b1e5
   }
 });
 
