Package.describe({
  summary: "Run tests interactively in the browser",
<<<<<<< HEAD
  version: '1.0.7-winr.2'
=======
  version: '1.0.6',
  documentation: null
>>>>>>> a56d73fd
});

Package.onUse(function (api) {
  // XXX this should go away, and there should be a clean interface
  // that tinytest and the driver both implement?
  api.use('tinytest');
  api.use('bootstrap@1.0.1');
  api.use('underscore');

  api.use('session');
  api.use('reload');

  api.use(['blaze', 'templating', 'spacebars',
           'ddp', 'tracker'], 'client');

  api.addFiles('diff_match_patch_uncompressed.js', 'client');

  api.addFiles('diff_match_patch_uncompressed.js', 'client');

  api.addFiles([
    'driver.css',
    'driver.html',
    'driver.js'
  ], "client");

  api.use('autoupdate', 'server', {weak: true});
  api.use('random', 'server');
  api.addFiles('autoupdate.js', 'server');
});<|MERGE_RESOLUTION|>--- conflicted
+++ resolved
@@ -1,11 +1,7 @@
 Package.describe({
   summary: "Run tests interactively in the browser",
-<<<<<<< HEAD
-  version: '1.0.7-winr.2'
-=======
-  version: '1.0.6',
+  version: '1.0.7-winr.2',
   documentation: null
->>>>>>> a56d73fd
 });
 
 Package.onUse(function (api) {
