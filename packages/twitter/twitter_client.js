Twitter = {};

// Request Twitter credentials for the user
// @param options {optional}  XXX support options.requestPermissions
// @param credentialRequestCompleteCallback {Function} Callback function to call on
//   completion. Takes one argument, credentialToken on success, or Error on
//   error.
Twitter.requestCredential = function (options, credentialRequestCompleteCallback) {
  // support both (options, callback) and (callback).
  if (!credentialRequestCompleteCallback && typeof options === 'function') {
    credentialRequestCompleteCallback = options;
    options = {};
  }

  var config = ServiceConfiguration.configurations.findOne({service: 'twitter'});
  if (!config) {
    credentialRequestCompleteCallback && credentialRequestCompleteCallback(
      new ServiceConfiguration.ConfigError());
    return;
  }

  var credentialToken = Random.secret();
  // We need to keep credentialToken across the next two 'steps' so we're adding
  // a credentialToken parameter to the url and the callback url that we'll be returned
  // to by oauth provider

  var loginStyle = OAuth._loginStyle('twitter', config, options);

  // url to app, enters "step 1" as described in
  // packages/accounts-oauth1-helper/oauth1_server.js
<<<<<<< HEAD
  var loginUrl = '/_oauth/twitter/?requestTokenAndRedirect=true'
        + '&state=' + OAuth._stateParam(loginStyle, credentialToken);
=======
  var loginUrl = Meteor.absoluteUrl(
    '_oauth/twitter/?requestTokenAndRedirect=true'
      + '&state=' + OAuth._stateParam(loginStyle, credentialToken));
>>>>>>> 6c22fa75

  OAuth.launchLogin({
    loginService: "twitter",
    loginStyle: loginStyle,
    loginUrl: loginUrl,
    credentialRequestCompleteCallback: credentialRequestCompleteCallback,
    credentialToken: credentialToken
  });
};<|MERGE_RESOLUTION|>--- conflicted
+++ resolved
@@ -28,14 +28,9 @@
 
   // url to app, enters "step 1" as described in
   // packages/accounts-oauth1-helper/oauth1_server.js
-<<<<<<< HEAD
-  var loginUrl = '/_oauth/twitter/?requestTokenAndRedirect=true'
-        + '&state=' + OAuth._stateParam(loginStyle, credentialToken);
-=======
   var loginUrl = Meteor.absoluteUrl(
     '_oauth/twitter/?requestTokenAndRedirect=true'
       + '&state=' + OAuth._stateParam(loginStyle, credentialToken));
->>>>>>> 6c22fa75
 
   OAuth.launchLogin({
     loginService: "twitter",
