--- conflicted
+++ resolved
@@ -1,18 +1,10 @@
 Package.describe({
   summary: "Makes your Cordova application use the Crosswalk WebView \
 instead of the System WebView on Android",
-<<<<<<< HEAD
-  version: '1.3.0',
-=======
   version: '1.3.1',
->>>>>>> a2afa9ca
   documentation: null
 });
 
 Cordova.depends({
-<<<<<<< HEAD
-  'cordova-plugin-crosswalk-webview': '1.3.0'
-=======
   'cordova-plugin-crosswalk-webview': '1.3.1'
->>>>>>> a2afa9ca
 });