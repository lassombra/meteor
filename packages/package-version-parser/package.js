Package.describe({
  summary: "Parses Meteor Smart Package version strings",
<<<<<<< HEAD
  version: "3.0.1-winr.3",
  documentation: null
=======
  version: "3.0.1-winr.2"
>>>>>>> 13de1a81
});

Package.onUse(function (api) {
  api.export('PackageVersion');
  api.use('underscore');
  api.addFiles(['semver410.js',
                'package-version-parser.js']);
});

Package.onTest(function (api) {
  api.use('package-version-parser');
  api.use(['tinytest']);
  api.addFiles('package-version-parser-tests.js', 'server');
});<|MERGE_RESOLUTION|>--- conflicted
+++ resolved
@@ -1,11 +1,6 @@
 Package.describe({
   summary: "Parses Meteor Smart Package version strings",
-<<<<<<< HEAD
-  version: "3.0.1-winr.3",
-  documentation: null
-=======
-  version: "3.0.1-winr.2"
->>>>>>> 13de1a81
+  version: "3.0.1-winr.3"
 });
 
 Package.onUse(function (api) {
