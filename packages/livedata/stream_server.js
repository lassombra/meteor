<<<<<<< HEAD
var url = Npm.require('url');

// unique id for this instantiation of the server. If this changes
// between client reconnects, the client will reload. You can set the
// environment variable "SERVER_ID" to control this. For example, if
// you want to only force a reload on major changes, you can use a
// custom serverId which you only change when something worth pushing
// to clients immediately happens.
__meteor_runtime_config__.serverId =
  process.env.SERVER_ID ? process.env.SERVER_ID : Random.id();

=======
>>>>>>> 842b6fec
var pathPrefix = __meteor_runtime_config__.ROOT_URL_PATH_PREFIX ||  "";

StreamServer = function () {
  var self = this;
  self.registration_callbacks = [];
  self.open_sockets = [];

  // Because we are installing directly onto WebApp.httpServer instead of using
  // WebApp.app, we have to process the path prefix ourselves.
  self.prefix = pathPrefix + '/sockjs';
  // routepolicy is only a weak dependency, because we don't need it if we're
  // just doing server-to-server DDP as a client.
  if (Package.routepolicy) {
    Package.routepolicy.RoutePolicy.declare(self.prefix + '/', 'network');
  }

  // set up sockjs
  var sockjs = Npm.require('sockjs');
  var serverOptions = {
    prefix: self.prefix,
    log: function() {},
    // this is the default, but we code it explicitly because we depend
    // on it in stream_client:HEARTBEAT_TIMEOUT
    heartbeat_delay: 25000,
    // The default disconnect_delay is 5 seconds, but if the server ends up CPU
    // bound for that much time, SockJS might not notice that the user has
    // reconnected because the timer (of disconnect_delay ms) can fire before
    // SockJS processes the new connection. Eventually we'll fix this by not
    // combining CPU-heavy processing with SockJS termination (eg a proxy which
    // converts to Unix sockets) but for now, raise the delay.
    disconnect_delay: 60 * 1000,
    // Set the USE_JSESSIONID environment variable to enable setting the
    // JSESSIONID cookie. This is useful for setting up proxies with
    // session affinity.
    jsessionid: !!process.env.USE_JSESSIONID
  };

  // If you know your server environment (eg, proxies) will prevent websockets
  // from ever working, set $DISABLE_WEBSOCKETS and SockJS clients (ie,
  // browsers) will not waste time attempting to use them.
  // (Your server will still have a /websocket endpoint.)
  if (process.env.DISABLE_WEBSOCKETS)
    serverOptions.websocket = false;

  self.server = sockjs.createServer(serverOptions);
  if (!Package.webapp) {
    throw new Error("Cannot create a DDP server without the webapp package");
  }
  self.server.installHandlers(Package.webapp.WebApp.httpServer);
  Package.webapp.WebApp.httpServer.on('closing', function () {
    _.each(self.open_sockets, function (socket) {
      socket.end();
    });
  });

  // Support the /websocket endpoint
  self._redirectWebsocketEndpoint();

  self.server.on('connection', function (socket) {
    socket.send = function (data) {
      socket.write(data);
    };
    socket.on('close', function () {
      self.open_sockets = _.without(self.open_sockets, socket);
    });
    self.open_sockets.push(socket);

    // XXX COMPAT WITH 0.6.6. Send the old style welcome message, which
    // will force old clients to reload. Remove this once we're not
    // concerned about people upgrading from a pre-0.6.7 release. Also,
    // remove the clause in the client that ignores the welcome message
    // (livedata_connection.js)
    socket.send(JSON.stringify({server_id: "0"}));

    // call all our callbacks when we get a new socket. they will do the
    // work of setting up handlers and such for specific messages.
    _.each(self.registration_callbacks, function (callback) {
      callback(socket);
    });
  });

};

_.extend(StreamServer.prototype, {
  // call my callback when a new socket connects.
  // also call it for all current connections.
  register: function (callback) {
    var self = this;
    self.registration_callbacks.push(callback);
    _.each(self.all_sockets(), function (socket) {
      callback(socket);
    });
  },

  // get a list of all sockets
  all_sockets: function () {
    var self = this;
    return _.values(self.open_sockets);
  },

  // Redirect /websocket to /sockjs/websocket in order to not expose
  // sockjs to clients that want to use raw websockets
  _redirectWebsocketEndpoint: function() {
    var self = this;
    // Unfortunately we can't use a connect middleware here since
    // sockjs installs itself prior to all existing listeners
    // (meaning prior to any connect middlewares) so we need to take
    // an approach similar to overshadowListeners in
    // https://github.com/sockjs/sockjs-node/blob/cf820c55af6a9953e16558555a31decea554f70e/src/utils.coffee
    _.each(['request', 'upgrade'], function(event) {
      var httpServer = Package.webapp.WebApp.httpServer;
      var oldHttpServerListeners = httpServer.listeners(event).slice(0);
      httpServer.removeAllListeners(event);

      // request and upgrade have different arguments passed but
      // we only care about the first one which is always request
      var newListener = function(request /*, moreArguments */) {
        // Store arguments for use within the closure below
        var args = arguments;

        // Rewrite /websocket and /websocket/ urls to /sockjs/websocket while
        // preserving query string.
        var parsedUrl = url.parse(request.url);
        if (parsedUrl.pathname === pathPrefix + '/websocket' ||
            parsedUrl.pathname === pathPrefix + '/websocket/') {
          parsedUrl.pathname = self.prefix + '/websocket';
          request.url = url.format(parsedUrl);
        }
        _.each(oldHttpServerListeners, function(oldListener) {
          oldListener.apply(httpServer, args);
        });
      };
      httpServer.addListener(event, newListener);
    });
  }
});<|MERGE_RESOLUTION|>--- conflicted
+++ resolved
@@ -1,17 +1,5 @@
-<<<<<<< HEAD
 var url = Npm.require('url');
 
-// unique id for this instantiation of the server. If this changes
-// between client reconnects, the client will reload. You can set the
-// environment variable "SERVER_ID" to control this. For example, if
-// you want to only force a reload on major changes, you can use a
-// custom serverId which you only change when something worth pushing
-// to clients immediately happens.
-__meteor_runtime_config__.serverId =
-  process.env.SERVER_ID ? process.env.SERVER_ID : Random.id();
-
-=======
->>>>>>> 842b6fec
 var pathPrefix = __meteor_runtime_config__.ROOT_URL_PATH_PREFIX ||  "";
 
 StreamServer = function () {
