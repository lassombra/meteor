// TODO
// - Lazy removal detection
// - UI hooks (expose, test)
// - Quick remove/add (mark "leaving" members; needs UI hooks)
// - Event removal on removal

var DOMBackend = UI.DOMBackend;

var removeNode = function (n) {
 if (n.nodeType === 1 &&
     n.parentNode._uihooks && n.parentNode._uihooks.removeElement) {
   n.parentNode._uihooks.removeElement(n);
 } else {
    n.parentNode.removeChild(n);
 }
};

var insertNode = function (n, parent, next) {
  // `|| null` because IE throws an error if 'next' is undefined
  next = next || null;
  if (n.nodeType === 1 &&
      parent._uihooks && parent._uihooks.insertElement) {
    parent._uihooks.insertElement(n, next);
  } else {
    parent.insertBefore(n, next);
  }
};

var moveNode = function (n, parent, next) {
  // `|| null` because IE throws an error if 'next' is undefined
  next = next || null;
  if (n.nodeType === 1 &&
      parent._uihooks && parent._uihooks.moveElement) {
    parent._uihooks.moveElement(n, next);
  } else {
    parent.insertBefore(n, next);
  }
};

// A very basic operation like Underscore's `_.extend` that
// copies `src`'s own, enumerable properties onto `tgt` and
// returns `tgt`.
var _extend = function (tgt, src) {
  for (var k in src)
    if (src.hasOwnProperty(k))
      tgt[k] = src[k];
  return tgt;
};

var _contains = function (list, item) {
  if (! list)
    return false;
  for (var i = 0, N = list.length; i < N; i++)
    if (list[i] === item)
      return true;
  return false;
};

var isArray = function (x) {
  return !!((typeof x.length === 'number') &&
            (x.sort || x.splice));
};

// Text nodes consisting of only whitespace
// are "insignificant" nodes.
var isSignificantNode = function (n) {
  return ! (n.nodeType === 3 &&
            (! n.nodeValue ||
             /^\s+$/.test(n.nodeValue)));
};

var checkId = function (id) {
  if (typeof id !== 'string')
    throw new Error("id must be a string");
  if (! id)
    throw new Error("id may not be empty");
};

var textExpandosSupported = (function () {
  var tn = document.createTextNode('');
  try {
    tn.blahblah = true;
    return true;
  } catch (e) {
    // IE 8
    return false;
  }
})();

var createMarkerNode = (
  textExpandosSupported ?
    function () { return document.createTextNode(""); } :
  function () { return document.createComment("IE"); });

var rangeParented = function (range) {
  if (! range.isParented) {
    range.isParented = true;

    if (! range.owner) {
      // top-level (unowned) ranges in an element,
      // keep a pointer to the range on the parent
      // element.  This is really just for IE 9+
      // TextNode GC issues, but we can't do reliable
      // feature detection (i.e. bug detection).
      var parentNode = range.parentNode();
      var rangeDict = (
        parentNode.$_uiranges ||
          (parentNode.$_uiranges = {}));
      rangeDict[range._rangeId] = range;
      range._rangeDict = rangeDict;

      // get jQuery to tell us when this node is removed
<<<<<<< HEAD
      DOMBackend.onRemoveElement(parentNode, function () {
        rangeRemoved(range);
=======
      DomBackend.onRemoveElement(parentNode, function () {
        rangeRemoved(range, true /* elementsAlreadyRemoved */);
>>>>>>> 65b1eadf
      });
    }

    if (range.component && range.component.notifyParented)
      range.component.notifyParented();

    // recurse on member ranges
    var members = range.members;
    for (var k in members) {
      var mem = members[k];
      if (mem instanceof DomRange)
        rangeParented(mem);
    }
  }
};

var rangeRemoved = function (range, elementsAlreadyRemoved) {
  if (! range.isRemoved) {
    range.isRemoved = true;

    if (range._rangeDict)
      delete range._rangeDict[range._rangeId];

    // clean up events
    if (range.stopHandles) {
      for (var i = 0; i < range.stopHandles.length; i++)
        range.stopHandles[i].stop();
      range.stopHandles = null;
    }

    // notify component of removal
    if (range.removed)
      range.removed();

    membersRemoved(range, elementsAlreadyRemoved);
  }
};

var nodeRemoved = function (node, elementsAlreadyRemoved) {
  if (node.nodeType === 1) { // ELEMENT
    var comps = DomRange.getComponents(node);
    for (var i = 0, N = comps.length; i < N; i++)
      rangeRemoved(comps[i]);

<<<<<<< HEAD
    if (! viaBackend)
      DOMBackend.removeElement(node);
=======
    if (! elementsAlreadyRemoved)
      DomBackend.removeElement(node);
>>>>>>> 65b1eadf
  }
};

var membersRemoved = function (range, elementsAlreadyRemoved) {
  var members = range.members;
  for (var k in members) {
    var mem = members[k];
    if (mem instanceof DomRange)
      rangeRemoved(mem, elementsAlreadyRemoved);
    else
      nodeRemoved(mem, elementsAlreadyRemoved);
  }
};

var nextGuid = 1;

var DomRange = function () {
  var start = createMarkerNode();
  var end = createMarkerNode();
  var fragment = DOMBackend.newFragment([start, end]);
  fragment.$_uiIsOffscreen = true;

  this.start = start;
  this.end = end;
  start.$ui = this;
  end.$ui = this;

  this.members = {};
  this.nextMemberId = 1;
  this.owner = null;
  this._rangeId = nextGuid++;
  this._rangeDict = null;

  this.isParented = false;
  this.isRemoved = false;

  this.stopHandles = null;
};

_extend(DomRange.prototype, {
  getNodes: function () {
    if (! this.parentNode())
      return [];

    this.refresh();

    var afterNode = this.end.nextSibling;
    var nodes = [];
    for (var n = this.start;
         n && n !== afterNode;
         n = n.nextSibling)
      nodes.push(n);
    return nodes;
  },
  removeAll: function () {
    if (! this.parentNode())
      return;

    this.refresh();

    // leave start and end
    var afterNode = this.end;
    var nodes = [];
    for (var n = this.start.nextSibling;
         n && n !== afterNode;
         n = n.nextSibling) {
      // don't remove yet since then we'd lose nextSibling
      nodes.push(n);
    }
    for (var i = 0, N = nodes.length; i < N; i++)
      removeNode(nodes[i]);

    membersRemoved(this, true /* elementsAlreadyRemoved */);

    this.members = {};
  },
  // (_nextNode is internal)
  add: function (id, newMemberOrArray, beforeId, _nextNode) {
    if (id != null && typeof id !== 'string') {
      if (typeof id !== 'object')
        // a non-object first argument is probably meant
        // as an id, NOT a new member, so complain about it
        // as such.
        throw new Error("id must be a string");
      beforeId = newMemberOrArray;
      newMemberOrArray = id;
      id = null;
    }

    if (! newMemberOrArray || typeof newMemberOrArray !== 'object')
      throw new Error("Expected component, node, or array");

    if (isArray(newMemberOrArray)) {
      if (newMemberOrArray.length === 1) {
        newMemberOrArray = newMemberOrArray[0];
      } else {
        if (id != null)
          throw new Error("Can only add one node or one component if id is given");
        var array = newMemberOrArray;
        // calculate `nextNode` once in case it involves a refresh
        _nextNode = this.getInsertionPoint(beforeId);
        for (var i = 0; i < array.length; i++)
          this.add(null, array[i], beforeId, _nextNode);
        return;
      }
    }

    var parentNode = this.parentNode();
    // Consider ourselves removed (and don't mind) if
    // start marker has no parent.
    if (! parentNode)
      return;
    // because this may call `refresh`, it must be done
    // early, before we add the new member.
    var nextNode = (_nextNode ||
                    this.getInsertionPoint(beforeId));

    var newMember = newMemberOrArray;
    if (id == null) {
      id = this.nextMemberId++;
    } else {
      checkId(id);
      id = ' ' + id;
    }

    var members = this.members;
    if (members.hasOwnProperty(id)) {
      var oldMember = members[id];
      if (oldMember instanceof DomRange) {
        // range, does it still exist?
        var oldRange = oldMember;
        if (oldRange.start.parentNode !== parentNode) {
          delete members[id];
          oldRange.owner = null;
          rangeRemoved(oldRange);
        } else {
          throw new Error("Member already exists: " + id.slice(1));
        }
      } else {
        // node, does it still exist?
        var oldNode = oldMember;
        if (oldNode.parentNode !== parentNode) {
          nodeRemoved(oldNode);
          delete members[id];
        } else {
          throw new Error("Member already exists: " + id.slice(1));
        }
      }
    }

    if (newMember instanceof DomRange) {
      // Range
      var range = newMember;
      range.owner = this;
      var nodes = range.getNodes();

      members[id] = newMember;
      for (var i = 0; i < nodes.length; i++)
        insertNode(nodes[i], parentNode, nextNode);

      if (this.isParented)
        rangeParented(range);
    } else {
      // Node
      if (typeof newMember.nodeType !== 'number')
        throw new Error("Expected Component or Node");
      var node = newMember;
      // can't attach `$ui` to a TextNode in IE 8, so
      // don't bother on any browser.
      if (node.nodeType !== 3)
        node.$ui = this;

      members[id] = newMember;
      insertNode(node, parentNode, nextNode);
    }
  },
  remove: function (id) {
    if (id == null) {
      // remove self
      this.removeAll();
      removeNode(this.start);
      removeNode(this.end);
      this.owner = null;
      rangeRemoved(this, true /* elementsAlreadyRemoved */);
      return;
    }

    checkId(id);
    id = ' ' + id;
    var members = this.members;
    var member = (members.hasOwnProperty(id) &&
                  members[id]);
    delete members[id];

    // Don't mind double-remove.
    if (! member)
      return;

    var parentNode = this.parentNode();
    // Consider ourselves removed (and don't mind) if
    // start marker has no parent.
    if (! parentNode)
      return;

    if (member instanceof DomRange) {
      // Range
      var range = member;
      range.owner = null;
      // Don't mind if range (specifically its start
      // marker) has been removed already.
      if (range.start.parentNode === parentNode)
        member.remove();
    } else {
      // Node
      var node = member;
      // Don't mind if node has been removed already.
      if (node.parentNode === parentNode)
        removeNode(node);
    }
  },
  moveBefore: function (id, beforeId) {
    var nextNode = this.getInsertionPoint(beforeId);
    checkId(id);
    id = ' ' + id;
    var members = this.members;
    var member =
          (members.hasOwnProperty(id) &&
           members[id]);

    // Don't mind if member doesn't exist.
    if (! member)
      return;

    var parentNode = this.parentNode();
    // Consider ourselves removed (and don't mind) if
    // start marker has no parent.
    if (! parentNode)
      return;

    if (member instanceof DomRange) {
      // Range
      var range = member;
      // Don't mind if range (specifically its start marker)
      // has been removed already.
      if (range.start.parentNode === parentNode) {
        range.refresh();
        var nodes = range.getNodes();
        for (var i = 0; i < nodes.length; i++)
          moveNode(nodes[i], parentNode, nextNode);
      }
    } else {
      // Node
      var node = member;
      moveNode(node, parentNode, nextNode);
    }
  },
  get: function (id) {
    checkId(id);
    id = ' ' + id;
    var members = this.members;
    if (members.hasOwnProperty(id))
      return members[id];
    return null;
  },
  parentNode: function () {
    return this.start.parentNode;
  },
  startNode: function () {
    return this.start;
  },
  endNode: function () {
    return this.end;
  },
  eachMember: function (nodeFunc, rangeFunc) {
    var members = this.members;
    var parentNode = this.parentNode();
    for (var k in members) {
      // mem is a component (hosting a Range) or a Node
      var mem = members[k];
      if (mem instanceof DomRange) {
        // Range
        var range = mem;
        if (range.start.parentNode === parentNode) {
          rangeFunc && rangeFunc(range); // still there
        } else {
          range.owner = null;
          delete members[k]; // gone
          rangeRemoved(range);
        }
      } else {
        // Node
        var node = mem;
        if (node.parentNode === parentNode) {
          nodeFunc && nodeFunc(node); // still there
        } else {
          delete members[k]; // gone
          nodeRemoved(node);
        }
      }
    }
  },

  ///////////// INTERNALS below this point, pretty much

  // The purpose of "refreshing" a DomRange is to
  // take into account any element removals or moves
  // that may have occurred, and to "fix" the start
  // and end markers before the entire range is moved
  // or removed so that they bracket the appropriate
  // content.
  //
  // For example, if a DomRange contains a single element
  // node, and this node is moved using jQuery, refreshing
  // the DomRange will look to the element as ground truth
  // and move the start/end markers around the element.
  // A refreshed DomRange's nodes may surround nodes from
  // sibling DomRanges (including their marker nodes)
  // until the sibling DomRange is refreshed.
  //
  // Specifically, `refresh` moves the `start`
  // and `end` nodes to immediate before the first,
  // and after the last, "significant" node the
  // DomRange contains, where a significant node
  // is any node except a whitespace-only text-node.
  // All member ranges are refreshed first.  Adjacent
  // insignificant member nodes are included between
  // `start` and `end` as well, but it's possible that
  // other insignificant nodes remain as siblings
  // elsewhere.  Nodes with no DomRange owner that are
  // found between this DomRange's nodes are adopted.
  //
  // Performing add/move/remove operations on an "each"
  // shouldn't require refreshing the entire each, just
  // the member in question.  (However, adding to the
  // end may require refreshing the whole "each";
  // see `getInsertionPoint`.  Adding multiple members
  // at once using `add(array)` is faster.
  refresh: function () {

    var parentNode = this.parentNode();
    if (! parentNode)
      return;

    // Using `eachMember`, do several things:
    // - Refresh all member ranges
    // - Count our members
    // - If there's only one, get that one
    // - Make a list of member TextNodes, which we
    //   can't detect with a `$ui` property because
    //   IE 8 doesn't allow user-defined properties
    //   on TextNodes.
    var someNode = null;
    var someRange = null;
    var numMembers = 0;
    var textNodes = null;
    this.eachMember(function (node) {
      someNode = node;
      numMembers++;
      if (node.nodeType === 3) {
        textNodes = (textNodes || []);
        textNodes.push(node);
      }
    }, function (range) {
      range.refresh();
      someRange = range;
      numMembers++;
    });

    var firstNode = null;
    var lastNode = null;

    if (numMembers === 0) {
      // don't scan for members
    } else if (numMembers === 1) {
      if (someNode) {
        firstNode = someNode;
        lastNode = someNode;
      } else if (someRange) {
        firstNode = someRange.start;
        lastNode = someRange.end;
      }
    } else {
      // This loop is O(childNodes.length), even if our members
      // are already consecutive.  This means refreshing just one
      // item in a list is technically order of the total number
      // of siblings, including in other list items.
      //
      // The root cause is we intentionally don't track the
      // DOM order of our members, so finding the first
      // and last in sibling order either involves a scan
      // or a bunch of calls to compareDocumentPosition.
      //
      // Fortunately, the common cases of zero and one members
      // are optimized.  Also, the scan is super-fast because
      // no work is done for unknown nodes.  It could be possible
      // to optimize this code further if it becomes a problem.
      for (var node = parentNode.firstChild;
           node; node = node.nextSibling) {

        var nodeOwner;
        if (node.$ui &&
            (nodeOwner = node.$ui) &&
            ((nodeOwner === this &&
              node !== this.start &&
              node !== this.end &&
              isSignificantNode(node)) ||
             (nodeOwner !== this &&
              nodeOwner.owner === this &&
              nodeOwner.start === node))) {
          // found a member range or node
          // (excluding "insignificant" empty text nodes,
          // which won't be moved by, say, jQuery)
          if (firstNode) {
            // if we've already found a member in our
            // scan, see if there are some easy ownerless
            // nodes to "adopt" by scanning backwards.
            for (var n = firstNode.previousSibling;
                 n && ! n.$ui;
                 n = n.previousSibling) {
              this.members[this.nextMemberId++] = n;
              // can't attach `$ui` to a TextNode in IE 8, so
              // don't bother on any browser.
              if (n.nodeType !== 3)
                n.$ui = this;
            }
          }
          if (node.$ui === this) {
            // Node
            firstNode = (firstNode || node);
            lastNode = node;
          } else {
            // Range
            // skip it and include its nodes in
            // firstNode/lastNode.
            firstNode = (firstNode || node);
            node = node.$ui.end;
            lastNode = node;
          }
        }
      }
    }
    if (firstNode) {
      // some member or significant node was found.
      // expand to include our insigificant member
      // nodes as well.
      for (var n;
           (n = firstNode.previousSibling) &&
           (n.$ui && n.$ui === this ||
            _contains(textNodes, n));)
        firstNode = n;
      for (var n;
           (n = lastNode.nextSibling) &&
           (n.$ui && n.$ui === this ||
            _contains(textNodes, n));)
        lastNode = n;
      // adjust our start/end pointers
      if (firstNode !== this.start)
        insertNode(this.start,
                   parentNode, firstNode);
      if (lastNode !== this.end)
        insertNode(this.end, parentNode,
                 lastNode.nextSibling);
    }
  },
  getInsertionPoint: function (beforeId) {
    var members = this.members;
    var parentNode = this.parentNode();

    if (! beforeId) {
      // Refreshing here is necessary if we want to
      // allow elements to move around arbitrarily.
      // If jQuery is used to reorder elements, it could
      // easily make our `end` pointer meaningless,
      // even though all our members continue to make
      // good reference points as long as they are refreshed.
      //
      // However, a refresh is expensive!  Let's
      // make the developer manually refresh if
      // elements are being re-ordered externally.
      return this.end;
    }

    checkId(beforeId);
    beforeId = ' ' + beforeId;
    var mem = members[beforeId];

    if (mem instanceof DomRange) {
      // Range
      var range = mem;
      if (range.start.parentNode === parentNode) {
        // still there
        range.refresh();
        return range.start;
      } else {
        range.owner = null;
        rangeRemoved(range);
      }
    } else {
      // Node
      var node = mem;
      if (node.parentNode === parentNode)
        return node; // still there
      else
        nodeRemoved(node);
    }

    // not there anymore
    delete members[beforeId];
    // no good position
    return this.end;
  }
});

DomRange.prototype.elements = function (intoArray) {
  intoArray = (intoArray || []);
  this.eachMember(function (node) {
    if (node.nodeType === 1)
      intoArray.push(node);
  }, function (range) {
    range.elements(intoArray);
  });
  return intoArray;
};

// XXX alias the below as `UI.refresh` and `UI.insert`

// In a real-life case where you need a refresh,
// you probably don't have easy
// access to the appropriate DomRange or component,
// just the enclosing element:
//
// ```
// {{#Sortable}}
//   <div>
//     {{#each}}
//       ...
// ```
//
// In this case, Sortable wants to call `refresh`
// on the div, not the each, so it would use this function.
DomRange.refresh = function (element) {
  var comps = DomRange.getComponents(element);

  for (var i = 0, N = comps.length; i < N; i++)
    comps[i].refresh();
};

DomRange.getComponents = function (element) {
  var topLevelComps = [];
  for (var n = element.firstChild;
       n; n = n.nextSibling) {
    if (n.$ui && n === n.$ui.start &&
        ! n.$ui.owner)
      topLevelComps.push(n.$ui);
  }
  return topLevelComps;
};

// `parentNode` must be an ELEMENT, not a fragment
DomRange.insert = function (range, parentNode, nextNode) {
  var nodes = range.getNodes();
  for (var i = 0; i < nodes.length; i++)
    insertNode(nodes[i], parentNode, nextNode);
  rangeParented(range);
};

DomRange.getContainingComponent = function (element) {
  while (element && ! element.$ui)
    element = element.parentNode;

  var range = (element && element.$ui);

  while (range) {
    if (range.component)
      return range.component;
    range = range.owner;
  }
  return null;
};

///// FIND BY SELECTOR

DomRange.prototype.contains = function (compOrNode) {
  if (! compOrNode)
    throw new Error("Expected Component or Node");

  var parentNode = this.parentNode();
  if (! parentNode)
    return false;

  var range;
  if (compOrNode instanceof DomRange) {
    // Component
    range = compOrNode;
    var pn = range.parentNode();
    if (! pn)
      return false;
    // If parentNode is different, it must be a node
    // we contain.
    if (pn !== parentNode)
      return this.contains(pn);
    if (range === this)
      return false; // don't contain self
    // Ok, `range` is a same-parent range to see if we
    // contain.
  } else {
    // Node
    var node = compOrNode;
    if (! elementContains(parentNode, node))
      return false;

    while (node.parentNode !== parentNode)
      node = node.parentNode;

    range = node.$ui;
  }

  // Now see if `range` is truthy and either `this`
  // or an immediate subrange

  while (range && range !== this)
    range = range.owner;

  return range === this;
};

DomRange.prototype.$ = function (selector) {
  var self = this;

  var parentNode = this.parentNode();
  if (! parentNode)
    throw new Error("Can't select in removed DomRange");

  // Strategy: Find all selector matches under parentNode,
  // then filter out the ones that aren't in this DomRange
  // using upwards pointers ($ui, owner, parentNode).  This is
  // asymptotically slow in the presence of O(N) sibling
  // content that is under parentNode but not in our range,
  // so if performance is an issue, the selector should be
  // run on a child element.

  // Since jQuery can't run selectors on a DocumentFragment,
  // we don't expect findBySelector to work.
  if (parentNode.nodeType === 11 /* DocumentFragment */ ||
      parentNode.$_uiIsOffscreen)
    throw new Error("Can't use $ on an offscreen component");

  var results = DOMBackend.findBySelector(selector, parentNode);

  // We don't assume `results` has jQuery API; a plain array
  // should do just as well.  However, if we do have a jQuery
  // array, we want to end up with one also, so we use
  // `.filter`.


  // Function that selects only elements that are actually
  // in this DomRange, rather than simply descending from
  // `parentNode`.
  var filterFunc = function (elem) {
    // handle jQuery's arguments to filter, where the node
    // is in `this` and the index is the first argument.
    if (typeof elem === 'number')
      elem = this;

    return self.contains(elem);
  };

  if (! results.filter) {
    // not a jQuery array, and not a browser with
    // Array.prototype.filter (e.g. IE <9)
    var newResults = [];
    for (var i = 0; i < results.length; i++) {
      var x = results[i];
      if (filterFunc(x))
        newResults.push(x);
    }
    results = newResults;
  } else {
    // `results.filter` is either jQuery's or ECMAScript's `filter`
    results = results.filter(filterFunc);
  }

  return results;
};

// XXX could write the form of arguments for this function
// in several different ways, including simply as an event map.
DomRange.prototype.on = function (events, selector, handler) {
  var self = this;
  var parentNode = self.parentNode();
  if (! parentNode)
    // if we're not in the DOM, silently fail.
    return;
  // haven't been added yet; error
  if (parentNode.$_uiIsOffscreen)
    throw new Error("Can't bind events before DomRange is inserted");

  if (! handler && (typeof selector === 'function')) {
    // omitted `selector`
    handler = selector;
    selector = null;
  } else if (! selector) {
    // take `""` to `null`
    selector = null;
  }

  var handle = UI.EventSupport.listen(
    parentNode, events, selector,
    function (evt) {
      if (! self.contains(evt.currentTarget))
        return;
      return handler.apply(this, arguments);
    }, self, function (r) {
      return r.owner;
    });

  this.stopHandles = (this.stopHandles || []);
  this.stopHandles.push(handle);
};

// Returns true if element a contains node b and is not node b.
var elementContains = function (a, b) {
  if (a.nodeType !== 1) // ELEMENT
    return false;
  if (a === b)
    return false;

  if (a.compareDocumentPosition) {
    return a.compareDocumentPosition(b) & 0x10;
  } else {
    // Should be only old IE and maybe other old browsers here.
    // Modern Safari has both functions but seems to get contains() wrong.
    // IE can't handle b being a text node.  We work around this
    // by doing a direct parent test now.
    b = b.parentNode;
    if (! (b && b.nodeType === 1)) // ELEMENT
      return false;
    if (a === b)
      return true;

    return a.contains(b);
  }
};


UI.DomRange = DomRange;<|MERGE_RESOLUTION|>--- conflicted
+++ resolved
@@ -110,13 +110,8 @@
       range._rangeDict = rangeDict;
 
       // get jQuery to tell us when this node is removed
-<<<<<<< HEAD
       DOMBackend.onRemoveElement(parentNode, function () {
-        rangeRemoved(range);
-=======
-      DomBackend.onRemoveElement(parentNode, function () {
         rangeRemoved(range, true /* elementsAlreadyRemoved */);
->>>>>>> 65b1eadf
       });
     }
 
@@ -161,13 +156,8 @@
     for (var i = 0, N = comps.length; i < N; i++)
       rangeRemoved(comps[i]);
 
-<<<<<<< HEAD
-    if (! viaBackend)
+    if (! elementsAlreadyRemoved)
       DOMBackend.removeElement(node);
-=======
-    if (! elementsAlreadyRemoved)
-      DomBackend.removeElement(node);
->>>>>>> 65b1eadf
   }
 };
 
