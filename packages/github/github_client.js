Github = {};

// Request Github credentials for the user
// @param options {optional}
// @param credentialRequestCompleteCallback {Function} Callback function to call on
//   completion. Takes one argument, credentialToken on success, or Error on
//   error.
Github.requestCredential = function (options, credentialRequestCompleteCallback) {
  // support both (options, callback) and (callback).
  if (!credentialRequestCompleteCallback && typeof options === 'function') {
    credentialRequestCompleteCallback = options;
    options = {};
  }

  Accounts.withLoginServiceConfiguration("github", function (config) {
    if (!config) {
      credentialRequestCompleteCallback && credentialRequestCompleteCallback(
        new ServiceConfiguration.ConfigError("Service not configured"));
      return;
    }
    var credentialToken = Random.secret();

    var scope = (options && options.requestPermissions) || [];
    var flatScope = _.map(scope, encodeURIComponent).join('+');

    var loginUrl =
          'https://github.com/login/oauth/authorize' +
          '?client_id=' + config.clientId +
          '&scope=' + flatScope +
          '&redirect_uri=' + Meteor.absoluteUrl('_oauth/github?close') +
          '&state=' + credentialToken;

<<<<<<< HEAD
    Oauth.showPopup(
      loginUrl,
      _.bind(credentialRequestCompleteCallback, null, credentialToken),
      {width: 900, height: 450}
    );
  });
=======
  OAuth.showPopup(
    loginUrl,
    _.bind(credentialRequestCompleteCallback, null, credentialToken),
    {width: 900, height: 450}
  );
>>>>>>> 6329d7f2
};<|MERGE_RESOLUTION|>--- conflicted
+++ resolved
@@ -30,18 +30,10 @@
           '&redirect_uri=' + Meteor.absoluteUrl('_oauth/github?close') +
           '&state=' + credentialToken;
 
-<<<<<<< HEAD
-    Oauth.showPopup(
+    OAuth.showPopup(
       loginUrl,
       _.bind(credentialRequestCompleteCallback, null, credentialToken),
       {width: 900, height: 450}
     );
   });
-=======
-  OAuth.showPopup(
-    loginUrl,
-    _.bind(credentialRequestCompleteCallback, null, credentialToken),
-    {width: 900, height: 450}
-  );
->>>>>>> 6329d7f2
 };