#!/bin/bash

set -e
set -u

UNAME=$(uname)
ARCH=$(uname -m)

if [ "$UNAME" == "Linux" ] ; then
    if [ "$ARCH" != "i686" -a "$ARCH" != "x86_64" ] ; then
        echo "Unsupported architecture: $ARCH"
        echo "Meteor only supports i686 and x86_64 for now."
        exit 1
    fi

    MONGO_OS="linux"

    stripBinary() {
        strip --remove-section=.comment --remove-section=.note $1
    }
elif [ "$UNAME" == "Darwin" ] ; then
    SYSCTL_64BIT=$(sysctl -n hw.cpu64bit_capable 2>/dev/null || echo 0)
    if [ "$ARCH" == "i386" -a "1" != "$SYSCTL_64BIT" ] ; then
        # some older macos returns i386 but can run 64 bit binaries.
        # Probably should distribute binaries built on these machines,
        # but it should be OK for users to run.
        ARCH="x86_64"
    fi

    if [ "$ARCH" != "x86_64" ] ; then
        echo "Unsupported architecture: $ARCH"
        echo "Meteor only supports x86_64 for now."
        exit 1
    fi

    MONGO_OS="osx"

    # We don't strip on Mac because we don't know a safe command. (Can't strip
    # too much because we do need node to be able to load objects like
    # fibers.node.)
    stripBinary() {
        true
    }
else
    echo "This OS not yet supported"
    exit 1
fi

PLATFORM="${UNAME}_${ARCH}"

# save off meteor checkout dir as final target
cd `dirname $0`/..
TARGET_DIR=`pwd`

# Read the bundle version from the meteor shell script.
BUNDLE_VERSION=$(perl -ne 'print $1 if /BUNDLE_VERSION=(\S+)/' meteor)
if [ -z "$BUNDLE_VERSION" ]; then
    echo "BUNDLE_VERSION not found"
    exit 1
fi
echo "Building dev bundle $BUNDLE_VERSION"

DIR=`mktemp -d -t generate-dev-bundle-XXXXXXXX`
trap 'rm -rf "$DIR" >/dev/null 2>&1' 0

echo BUILDING IN "$DIR"

cd "$DIR"
chmod 755 .
umask 022
mkdir build
cd build

git clone git://github.com/joyent/node.git
cd node
# When upgrading node versions, also update the values of MIN_NODE_VERSION at
# the top of tools/meteor.js and tools/server/boot.js, and the text in
# docs/client/concepts.html and the README in tools/bundler.js.
<<<<<<< HEAD
git checkout v0.8.26
=======
git checkout v0.10.21
>>>>>>> 43fddf98

./configure --prefix="$DIR"
make -j4
make install PORTABLE=1
# PORTABLE=1 is a node hack to make npm look relative to itself instead
# of hard coding the PREFIX.

# export path so we use our new node for later builds
export PATH="$DIR/bin:$PATH"

which node

which npm

# When adding new node modules (or any software) to the dev bundle,
# remember to update LICENSE.txt! Also note that we include all the
# packages that these depend on, so watch out for new dependencies when
# you update version numbers.

cd "$DIR/lib/node_modules"
npm install optimist@0.6.0
npm install semver@2.1.0
npm install handlebars@1.0.7
npm install request@2.27.0
npm install keypress@0.2.1
npm install underscore@1.5.2
npm install fstream@0.1.24
npm install tar@0.1.18
npm install kexec@0.1.1
npm install shell-quote@0.0.1   # now at 1.3.3, which adds plenty of options to parse but doesn't change quote
npm install eachline@2.3.3
npm install source-map@0.1.30
npm install source-map-support@0.2.3

# Using the unreleased "caronte" branch rewrite of http-proxy (which will become
# 1.0.0), plus this PR:
#   https://github.com/nodejitsu/node-http-proxy/pull/495
npm install https://github.com/meteor/node-http-proxy/tarball/f17186f781c6f00b359d25df424ad74922cd1977

# Using the unreleased 1.1 branch. We can probably switch to a built NPM version
# when it gets released.
npm install https://github.com/ariya/esprima/tarball/5044b87f94fb802d9609f1426c838874ec2007b3

# If you update the version of fibers in the dev bundle, also update the "npm
# install" command in docs/client/concepts.html and in the README in
# tools/bundler.js.
npm install fibers@1.0.1
# Fibers ships with compiled versions of its C code for a dozen platforms. This
# bloats our dev bundle, and confuses dpkg-buildpackage and rpmbuild into
# thinking that the packages need to depend on both 32- and 64-bit versions of
# libstd++. Remove all the ones other than our architecture. (Expression based
# on build.js in fibers source.)
FIBERS_ARCH=$(node -p -e 'process.platform + "-" + process.arch + "-v8-" + /[0-9]+\.[0-9]+/.exec(process.versions.v8)[0]')
cd fibers/bin
mv $FIBERS_ARCH ..
rm -rf *
mv ../$FIBERS_ARCH .
cd ../..

# Checkout and build mongodb.
# We want to build a binary that includes SSL support but does not depend on a
# particular version of openssl on the host system.

cd "$DIR/build"
OPENSSL="openssl-1.0.1e"
OPENSSL_URL="http://www.openssl.org/source/$OPENSSL.tar.gz"
wget $OPENSSL_URL || curl -O $OPENSSL_URL
tar xzf $OPENSSL.tar.gz

cd $OPENSSL
if [ "$UNAME" == "Linux" ]; then
    ./config --prefix="$DIR/build/openssl-out" no-shared
else
    # This configuration line is taken from Homebrew formula:
    # https://github.com/mxcl/homebrew/blob/master/Library/Formula/openssl.rb
    ./Configure no-shared zlib-dynamic --prefix="$DIR/build/openssl-out" darwin64-x86_64-cc enable-ec_nistp_64_gcc_128
fi
make install

# To see the mongo changelog, go to http://www.mongodb.org/downloads,
# click 'changelog' under the current version, then 'release notes' in
# the upper right.
cd "$DIR/build"
MONGO_VERSION="2.4.6"

# We use Meteor fork since we added some changes to the building script.
# Our patches allow us to link most of the libraries statically.
git clone git://github.com/meteor/mongo.git
cd mongo
git checkout ssl-r$MONGO_VERSION

# Compile

MONGO_FLAGS="--ssl --release -j4 "
MONGO_FLAGS+="--cpppath $DIR/build/openssl-out/include --libpath $DIR/build/openssl-out/lib "

if [ "$MONGO_OS" == "osx" ]; then
    # NOTE: '--64' option breaks the compilation, even it is on by default on x64 mac: https://jira.mongodb.org/browse/SERVER-5575
    MONGO_FLAGS+="--openssl $DIR/build/openssl-out/lib "
    /usr/local/bin/scons $MONGO_FLAGS mongo mongod
elif [ "$MONGO_OS" == "linux" ]; then
    MONGO_FLAGS+="--no-glibc-check --prefix=./ "
    if [ "$ARCH" == "x86_64" ]; then
      MONGO_FLAGS+="--64"
    fi
    scons $MONGO_FLAGS mongo mongod
else
    echo "We don't know how to compile mongo for this platform"
    exit 1
fi

# Copy binaries
mkdir -p "$DIR/mongodb/bin"
cp mongo "$DIR/mongodb/bin/"
cp mongod "$DIR/mongodb/bin/"

# Copy mongodb distribution information
find ./distsrc -maxdepth 1 -type f -exec cp '{}' ../mongodb \;

cd "$DIR"
stripBinary bin/node
stripBinary mongodb/bin/mongo
stripBinary mongodb/bin/mongod

echo BUNDLING

cd "$DIR"
echo "${BUNDLE_VERSION}" > .bundle_version.txt
rm -rf build

tar czf "${TARGET_DIR}/dev_bundle_${PLATFORM}_${BUNDLE_VERSION}.tar.gz" .

echo DONE<|MERGE_RESOLUTION|>--- conflicted
+++ resolved
@@ -76,11 +76,7 @@
 # When upgrading node versions, also update the values of MIN_NODE_VERSION at
 # the top of tools/meteor.js and tools/server/boot.js, and the text in
 # docs/client/concepts.html and the README in tools/bundler.js.
-<<<<<<< HEAD
-git checkout v0.8.26
-=======
 git checkout v0.10.21
->>>>>>> 43fddf98
 
 ./configure --prefix="$DIR"
 make -j4
